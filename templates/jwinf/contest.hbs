{{#if not_bare}}
<!DOCTYPE html>
<html lang="en" style="background-color: #fafafa;">
  <head>
    <meta charset="utf-8">
    <title>Jugendwettbewerb Informatik: Programmieren – einfacher als du denkst!</title>
    <link rel="stylesheet" href="/static/lib/bulma/bulma-0.7.5.css">
    <link rel="icon" href="/static/images/favicon.png" type="image/png">
    <style>
      ul {
      list-style-type: none;
      font-size:x-large;
      margin-left:20px;
      }
    </style>
  </head>
  <body style="background-color: white;">
    <div class="container">
      <div class="columns">
        <div class="column is-two-thirds">
          <p>&nbsp;<p>
          <a href="/">
            <img style="float:left; margin: 0px 10px;" src="/static/images/klein.png">
          </a>
          <h1 class="title">Jugendwettbewerb Informatik</h1>
          <h2 class="subtitle">Programmieren – einfacher als du denkst!</h2>
        </div>
        <div class="column is-one-third">
          &nbsp;
          {{#if logged_in}}
            <div class="columns alogin">
              <div class="column is-four-fifths">
                Eingeloggt als <em>{{ username }}</em>
                {{#if firstname}}{{#if lastname}}
                  ({{firstname}} {{lastname}})
                {{/if}}{{/if}}
                {{#if teacher}}
                  [Lehrer]
                {{/if}}
                <br>
                <a href="/profile" class="button is-info is-small">👤 &nbsp; Profil</a>
                {{#if teacher}}
                  <a href="/group/" class="button is-info is-small">⚙ &nbsp; Gruppenverwaltung</a>
                {{/if}}
              </div>
              <div class="column"><a href="/logout" class="button is-small is-danger" type="submit">⨯ &nbsp; Logout</a></div>
            </div>
            <div class="columns alogin">
              <div class="column"></div>
            </div>
          {{/if}}
        </div>
      </div>

      {{#if teacher}}
        <div class="columns alogin">
          <div class="column is-8 is-offset-2">
            <a href="/group/">
              <div class="notification is-warning">
                <h3 class="title is-5">Gruppenverwaltung</h3>
                <p>Gruppen für die Wettbewerbsteilnahme anlegen und verwalten</p>
              </div>
            </a>
          </div>
        </div>

        <!-- <div class="columns alogin">
          <div class="column is-8 is-offset-2">
            <a href="/contest/{{ contest.id }}/result/">
              <div class="notification is-info">
                <h3 class="title is-5">Gruppenergebnisse</h3>
                <p>Ergebnisse meiner Gruppen für diesen Wettbewerb einsehen</p>
              </div>
            </a>
          </div>
        </div> -->
      {{/if}}

      


<div class="columns">
<div class="column is-8 is-offset-2">
   <h3 class="title is-4">{{#if duration}}Wettbewerb:{{else}}Trainingsaufgaben:{{/if}} {{ contest.name }}</h3>
   {{#if contest.duration}}<h4 class="subtitle is-5">Dauer: {{contest.duration}} Minuten</h4>{{/if}}
</div>
</div>

{{#if teacher}}
<div class="columns">
<div class="column is-6 is-offset-3">
   <a href="/contest/{{ contest.id }}/result/">
      <div class="notification is-info">
         <h3 class="title is-5">Gruppenergebnisse</h3>
         <p>Ergebnisse meiner Gruppen für diesen Wettbewerb einsehen</p>
      </div>
   </a>
</div>
</div>
{{/if}}

<div class="columns" id="bare_content">
{{/if}}
         <div class="column is-6 is-offset-3">
           <div style="min-height: 400px; margin-bottom:100px;">
              
            <!--  <h3 class="title is-4">{{#if duration}}Wettbewerb:{{else}}Trainingsaufgaben:{{/if}} {{ contest.name }}</h3>
            {{#if contest.duration}}<h4 class="subtitle is-5">Dauer: {{contest.duration}} Minuten</h4>{{/if}} -->

            {{#if participation_start_date}}
              <p>
                 {{#if duration}}  
                    {{#if time_left}}
                    Verbleibenden Zeit: {{time_left}}
                  {{else}}
                    Die Zeit ist abgelaufen. Du kannst nun die Aufgaben nicht mehr öffnen.
                  {{/if}}
                {{/if}}
              </p>

              {{#each contest.tasks}}
                <div style="margin: 10px;">
                  {{name}}
   
                  <ul>
                    {{#each subtasks}}
                       <li>
                          {{#if is_time_up}}
                             <button class="button is-link is-outlined">{{linktext}}</button>
                          {{else}}
                             <a href="/task/{{id}}" class="button is-link is-outlined">{{linktext}}</a>
                          {{/if}}
                       </li>
                    {{/each}}
                  </ul>
                </div>
              {{/each}}

              <hr>
              <p>
                Punktestand: {{ total_points }} ★ / {{ max_total_points }} ☆ &nbsp; ({{ relative_points }} %)
              </p>
                
            {{else}}

              {{#if can_start}}
                <p>
                  <form action="" method="post">
                    <input type="hidden" name="csrf_token" value="{{csrf_token}}">
                    <input class="button is-warning" type="submit" value="{{#if contest.duration}}⏱ &nbsp; {{/if}}Jetzt starten!">
                  </form>
                </p>
                
                {{#if contest.duration}}
                   <p>Der Wettbewerb kann nach dem Starten nicht mehr pausiert werden.</p>
                {{/if}}
              {{else}}
<<<<<<< HEAD
                <p>Du kannst diesen Wettbewerb im Moment nicht starten.</p>
                {{#if time_until_d}}
                   <p>Der Wettbewerb wird geöffnet in: {{ time_until_d }} Tagen, {{ time_until_h }} Stunden, {{ time_until_m }} Minuten.
                {{else}}                
                  {{#if logged_in}}
                  {{else}}
                    <p>Möglicherweise musst du dich zunächst <a href="/login">einloggen</a>.</p>
                  {{/if}}
=======
                <p>Du kannst diesen Wettbewerb nicht starten.</p>
                {{#if logged_in}}
                   {{#if grade_too_low}}
                      <p>Deine angegebene Jahrgangsstufe entspricht nicht den für diesen Wettbewerb vorgesehenen Altersgruppen.</p>
                   {{/if}}
                   {{#if grade_too_high}}
                      <p>Deine angegebene Jahrgangsstufe entspricht nicht den für diesen Wettbewerb vorgesehenen Altersgruppen.</p>
                   {{/if}}
                {{else}}
                   <p>Möglicherweise musst du dich zunächst <a href="/login">einloggen</a>.</p>
>>>>>>> efa4ad6d
                {{/if}}
              {{/if}}
            {{/if}}
          </div>
        </div>
        
{{#if not_bare}}
      </div>
    </div>
    &nbsp;
    <footer class="footer">
      <div class="content has-text-centered">
        <p>
        </p>
      </div>
    </footer>

    <script>
      // Reload page content as soon as you come back from another task via the back button in order to show the newly achieved stars
      function reload_content(event) {
        var request = new XMLHttpRequest();
        request.open("GET","?bare&r=" + Math.random().toString(36).substr(2));
        request.setRequestHeader("X-Requested-With", "XMLHttpRequest");
        request.addEventListener('load', function(event) {
          if (request.status >= 200 && request.status < 300) {
            document.getElementById("bare_content").innerHTML = request.responseText;
          } else {
            console.warn(request.statusText, request.responseText);
          }
        });
        request.send();
      }

      window.onpageshow = reload_content;
    </script>
  </body>
</html>
{{/if}}<|MERGE_RESOLUTION|>--- conflicted
+++ resolved
@@ -155,27 +155,20 @@
                    <p>Der Wettbewerb kann nach dem Starten nicht mehr pausiert werden.</p>
                 {{/if}}
               {{else}}
-<<<<<<< HEAD
-                <p>Du kannst diesen Wettbewerb im Moment nicht starten.</p>
+                <p>Du kannst diesen Wettbewerb nicht starten.</p>
                 {{#if time_until_d}}
-                   <p>Der Wettbewerb wird geöffnet in: {{ time_until_d }} Tagen, {{ time_until_h }} Stunden, {{ time_until_m }} Minuten.
-                {{else}}                
+                  <p>Der Wettbewerb wird geöffnet in: {{ time_until_d }} Tagen, {{ time_until_h }} Stunden, {{ time_until_m }} Minuten.
+                {{else}}
                   {{#if logged_in}}
+                    {{#if grade_too_low}}
+                      <p>Deine angegebene Jahrgangsstufe entspricht nicht den für diesen Wettbewerb vorgesehenen Altersgruppen.</p>
+                    {{/if}}
+                    {{#if grade_too_high}}
+                      <p>Deine angegebene Jahrgangsstufe entspricht nicht den für diesen Wettbewerb vorgesehenen Altersgruppen.</p>
+                    {{/if}}
                   {{else}}
                     <p>Möglicherweise musst du dich zunächst <a href="/login">einloggen</a>.</p>
                   {{/if}}
-=======
-                <p>Du kannst diesen Wettbewerb nicht starten.</p>
-                {{#if logged_in}}
-                   {{#if grade_too_low}}
-                      <p>Deine angegebene Jahrgangsstufe entspricht nicht den für diesen Wettbewerb vorgesehenen Altersgruppen.</p>
-                   {{/if}}
-                   {{#if grade_too_high}}
-                      <p>Deine angegebene Jahrgangsstufe entspricht nicht den für diesen Wettbewerb vorgesehenen Altersgruppen.</p>
-                   {{/if}}
-                {{else}}
-                   <p>Möglicherweise musst du dich zunächst <a href="/login">einloggen</a>.</p>
->>>>>>> efa4ad6d
                 {{/if}}
               {{/if}}
             {{/if}}
