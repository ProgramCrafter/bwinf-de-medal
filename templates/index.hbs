--- conflicted
+++ resolved
@@ -51,20 +51,20 @@
                 <div class="column"><input class="button is-small is-success" type="submit" value="↪ &nbsp; Login"></div>
               </div>
             </form>
-            {{#if oauth_url}}{{#if self_url}}
-              <div class="columns blogin">
-                <div class="column is-two-fifths"></div>
-                <div class="column">
-                  <a class="button is-small is-info" href="{{ oauth_url }}{{ self_url }}/oauth">PMS-Login für Lehrer</a>
+            {{#if self_url}}
+              {{#each oauth_links}}
+                <div class="columns blogin">
+                  <div class="column is-two-fifths"></div>
+                  <div class="column">
+                    <a class="button is-small is-info" href="{{ this.2 }}{{ self_url }}/oauth/{{ this.0 }}">{{ this.1 }}</a>
+                  </div>
                 </div>
-              </div>
-            {{/if}}{{/if}}
+              {{/each}}
+            {{/if}}  
           {{/if}}
-
         </div>
       </div>
 
-<<<<<<< HEAD
       {{#if teacher}}
         <div class="columns alogin">
           <div class="column is-8 is-offset-2">
@@ -75,44 +75,6 @@
           </div>
         </div>
       {{/if}}
-=======
-    {{#if teacher}}
-      [Lehrer]
-    {{/if}}
-
-    <a href="/logout">Logout</a>
-  {{else}}
-    <form action="login" method="post">
-      Benutzername:
-      <input type="text" name="username" value="{{ username }}" autofocus size="8">
-      Passwort:
-      <input type="password" name="password" value="" size="8">
-      <input type="submit" value="log in">
-    </form>
-
-    <form action="clogin" method="post">
-      Gruppencode / Teilnahmecode:
-      <input type="text" name="code" value="{{ code }}" size="8">
-      <input type="submit" value="log in">
-    </form>
-    
-    {{#if self_url}}
-      {{#each oauth_links}}
-        <a href="{{ this.2 }}{{ self_url }}/oauth/{{ this.0 }}">{{ this.1 }}</a>
-      {{/each}}
-    {{/if}}
-
-  {{/if}}
-</div>
-
-<h1>Jugendwettbewerb Informatik</h1>
-
-<p><a href="/contest">Wettbewerb</a></p>
-
-{{#if teacher}}
-  <p><a href="/group">Gruppenverwaltung</a></p>
-{{/if}}
->>>>>>> 14ff1b6a
 
       <div class="columns">
         <div class="column is-4 is-offset-2">
