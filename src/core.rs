/*  medal                                                                                                            *\
 *  Copyright (C) 2020  Bundesweite Informatikwettbewerbe                                                            *
 *                                                                                                                   *
 *  This program is free software: you can redistribute it and/or modify it under the terms of the GNU Affero        *
 *  General Public License as published  by the Free Software Foundation, either version 3 of the License, or (at    *
 *  your option) any later version.                                                                                  *
 *                                                                                                                   *
 *  This program is distributed in the hope that it will be useful, but WITHOUT ANY WARRANTY; without even the       *
 *  implied warranty of MERCHANTABILITY or FITNESS FOR A PARTICULAR PURPOSE.  See the GNU Affero General Public      *
 *  License for more details.                                                                                        *
 *                                                                                                                   *
 *  You should have received a copy of the GNU Affero General Public License along with this program.  If not, see   *
\*  <http://www.gnu.org/licenses/>.                                                                                  */

use time;

use config::OauthProvider;
use db_conn::MedalConnection;
#[cfg(feature = "signup")]
use db_conn::SignupResult;
use db_objects::OptionSession;
use db_objects::SessionUser;
use db_objects::{Contest, Grade, Group, Participation, Submission, Taskgroup};
use helpers;
use webfw_iron::{json_val, to_json};

#[derive(Serialize, Deserialize)]
pub struct SubTaskInfo {
    pub id: i32,
    pub linktext: String,
    pub active: bool,
    pub greyout: bool,
}

#[derive(Serialize, Deserialize)]
pub struct TaskInfo {
    pub name: String,
    pub subtasks: Vec<SubTaskInfo>,
}

#[derive(Serialize, Deserialize)]
pub struct ContestInfo {
    pub id: i32,
    pub name: String,
    pub duration: i32,
    pub public: bool,
}

#[derive(Clone, Debug)]
pub enum MedalError {
    NotLoggedIn,
    AccessDenied,
    CsrfCheckFailed,
    SessionTimeout,
    DatabaseError,
    ConfigurationError,
    DatabaseConnectionError,
    PasswordHashingError,
    UnmatchedPasswords,
    NotFound,
    AccountIncomplete,
    OauthError(String),
}

pub struct LoginInfo {
    pub password_login: bool,
    pub self_url: Option<String>,
    pub oauth_providers: Option<Vec<OauthProvider>>,
}

type MedalValue = (String, json_val::Map<String, json_val::Value>);
type MedalResult<T> = Result<T, MedalError>;
type MedalValueResult = MedalResult<MedalValue>;

fn fill_user_data_prefix(session: &SessionUser, data: &mut json_val::Map<String, serde_json::Value>, prefix: &str) {
    data.insert(prefix.to_string() + "username", to_json(&session.username));
    data.insert(prefix.to_string() + "firstname", to_json(&session.firstname));
    data.insert(prefix.to_string() + "lastname", to_json(&session.lastname));
    data.insert(prefix.to_string() + "teacher", to_json(&session.is_teacher));
    data.insert(prefix.to_string() + "is_teacher", to_json(&session.is_teacher));
    data.insert(prefix.to_string() + "admin", to_json(&session.is_admin));
    data.insert(prefix.to_string() + "is_admin", to_json(&session.is_admin));
    data.insert(prefix.to_string() + "logged_in", to_json(&session.is_logged_in()));
    data.insert(prefix.to_string() + "csrf_token", to_json(&session.csrf_token));
}

fn fill_user_data(session: &SessionUser, data: &mut json_val::Map<String, serde_json::Value>) {
    fill_user_data_prefix(session, data, "");

    data.insert("parent".to_string(), to_json(&"base"));
    data.insert("medal_version".to_string(), to_json(&env!("CARGO_PKG_VERSION")));
}

fn fill_oauth_data(login_info: LoginInfo, data: &mut json_val::Map<String, serde_json::Value>) {
    let mut oauth_links: Vec<(String, String, String)> = Vec::new();
    if let Some(oauth_providers) = login_info.oauth_providers {
        for oauth_provider in oauth_providers {
            oauth_links.push((oauth_provider.provider_id.to_owned(),
                              oauth_provider.login_link_text.to_owned(),
                              oauth_provider.url.to_owned()));
        }
    }

    data.insert("self_url".to_string(), to_json(&login_info.self_url));
    data.insert("oauth_links".to_string(), to_json(&oauth_links));

    data.insert("password_login".to_string(), to_json(&login_info.password_login));
}

fn grade_to_string(grade: i32) -> String {
    match grade {
        0 => "Noch kein Schüler".to_string(),
        n @ 1..=10 => format!("{}", n),
        11 => "11 (G8)".to_string(),
        12 => "12 (G8)".to_string(),
        111 => "11 (G9)".to_string(),
        112 => "12 (G9)".to_string(),
        113 => "13 (G9)".to_string(),
        114 => "Berufsschule".to_string(),
        255 => "Kein Schüler mehr".to_string(),
        _ => "?".to_string(),
    }
}

pub fn index<T: MedalConnection>(conn: &T, session_token: Option<String>, login_info: LoginInfo) -> MedalValueResult {
    let mut data = json_val::Map::new();

    if let Some(token) = session_token {
        if let Some(session) = conn.get_session(&token) {
            fill_user_data(&session, &mut data);

            if session.logincode.is_some() && session.firstname.is_none() {
                return Err(MedalError::AccountIncomplete);
            }
        }
    }

    fill_oauth_data(login_info, &mut data);

    data.insert("parent".to_string(), to_json(&"base"));
    data.insert("index".to_string(), to_json(&true));
    Ok(("index".to_owned(), data))
}

pub fn show_login<T: MedalConnection>(conn: &T, session_token: Option<String>, login_info: LoginInfo)
                                      -> (String, json_val::Map<String, json_val::Value>) {
    let mut data = json_val::Map::new();

    if let Some(token) = session_token {
        if let Some(session) = conn.get_session(&token) {
            fill_user_data(&session, &mut data);
        }
    }

    fill_oauth_data(login_info, &mut data);

    data.insert("parent".to_string(), to_json(&"base"));
    ("login".to_owned(), data)
}

pub fn status<T: MedalConnection>(conn: &T, config_secret: Option<String>, given_secret: Option<String>)
                                  -> MedalResult<String> {
    if config_secret == given_secret {
        Ok(conn.get_debug_information())
    } else {
        Err(MedalError::AccessDenied)
    }
}

pub fn debug<T: MedalConnection>(conn: &T, session_token: Option<String>)
                                 -> (String, json_val::Map<String, json_val::Value>) {
    let mut data = json_val::Map::new();

    if let Some(token) = session_token {
        if let Some(session) = conn.get_session(&token) {
            data.insert("known_session".to_string(), to_json(&true));
            data.insert("session_id".to_string(), to_json(&session.id));
            data.insert("now_timestamp".to_string(), to_json(&time::get_time().sec));
            if let Some(last_activity) = session.last_activity {
                data.insert("session_timestamp".to_string(), to_json(&last_activity.sec));
                data.insert("timediff".to_string(), to_json(&(time::get_time() - last_activity).num_seconds()));
            }
            if session.is_alive() {
                data.insert("alive_session".to_string(), to_json(&true));
                if session.is_logged_in() {
                    data.insert("logged_in".to_string(), to_json(&true));
                    data.insert("username".to_string(), to_json(&session.username));
                    data.insert("firstname".to_string(), to_json(&session.firstname));
                    data.insert("lastname".to_string(), to_json(&session.lastname));
                    data.insert("teacher".to_string(), to_json(&session.is_teacher));
                    data.insert("oauth_provider".to_string(), to_json(&session.oauth_provider));
                    data.insert("oauth_id".to_string(), to_json(&session.oauth_foreign_id));
                    data.insert("logincode".to_string(), to_json(&session.logincode));
                    data.insert("managed_by".to_string(), to_json(&session.managed_by));
                }
            }
        }
        data.insert("session".to_string(), to_json(&token));
    } else {
        data.insert("session".to_string(), to_json(&"No session token given"));
    }

    ("debug".to_owned(), data)
}

pub fn debug_create_session<T: MedalConnection>(conn: &T, session_token: Option<String>) {
    if let Some(token) = session_token {
        conn.get_session_or_new(&token).unwrap();
    }
}

#[derive(PartialEq, Eq)]
pub enum ContestVisibility {
    All,
    Open,
    Current,
    LoginRequired,
}

pub fn show_contests<T: MedalConnection>(conn: &T, session_token: &str, login_info: LoginInfo,
                                         visibility: ContestVisibility)
                                         -> MedalValueResult {
    let mut data = json_val::Map::new();

    let session = conn.get_session_or_new(&session_token).map_err(|_| MedalError::DatabaseConnectionError)?;
    fill_user_data(&session, &mut data);

    if session.is_logged_in() {
        data.insert("can_start".to_string(), to_json(&true));
    }

    fill_oauth_data(login_info, &mut data);

    let now = time::get_time();
    let v: Vec<ContestInfo> =
        conn.get_contest_list()
            .iter()
            .filter(|c| c.public)
            .filter(|c| c.end.map(|end| now <= end).unwrap_or(true) || visibility == ContestVisibility::All)
            .filter(|c| c.duration == 0 || visibility != ContestVisibility::Open)
            .filter(|c| c.duration != 0 || visibility != ContestVisibility::Current)
            .filter(|c| c.requires_login.unwrap_or(false) || visibility != ContestVisibility::LoginRequired)
            .filter(|c| {
                !c.requires_login.unwrap_or(false)
                || visibility == ContestVisibility::LoginRequired
                || visibility == ContestVisibility::All
            })
            .map(|c| ContestInfo { id: c.id.unwrap(), name: c.name.clone(), duration: c.duration, public: c.public })
            .collect();

    data.insert("contest".to_string(), to_json(&v));
    data.insert("contestlist_header".to_string(),
                to_json(&match visibility {
                            ContestVisibility::Open => "Trainingsaufgaben",
                            ContestVisibility::Current => "Aktuelle Wettbewerbe",
                            ContestVisibility::LoginRequired => "Herausforderungen",
                            ContestVisibility::All => "Alle Wettbewerbe",
                        }));

    Ok(("contests".to_owned(), data))
}

fn generate_subtaskstars(tg: &Taskgroup, grade: &Grade, ast: Option<i32>) -> Vec<SubTaskInfo> {
    let mut subtaskinfos = Vec::new();
    let mut not_print_yet = true;
    for st in &tg.tasks {
        let mut blackstars: usize = 0;
        if not_print_yet && st.stars >= grade.grade.unwrap_or(0) {
            blackstars = grade.grade.unwrap_or(0) as usize;
            not_print_yet = false;
        }

        let greyout = not_print_yet && st.stars < grade.grade.unwrap_or(0);
        let active = ast.is_some() && st.id == ast;
        let linktext = format!("{}{}",
                               str::repeat("★", blackstars as usize),
                               str::repeat("☆", st.stars as usize - blackstars as usize));
        let si = SubTaskInfo { id: st.id.unwrap(), linktext, active, greyout };

        subtaskinfos.push(si);
    }
    subtaskinfos
}

#[derive(Serialize, Deserialize)]
pub struct ContestStartConstraints {
    pub contest_not_begun: bool,
    pub contest_over: bool,
    pub contest_running: bool,
    pub grade_too_low: bool,
    pub grade_too_high: bool,
    pub grade_matching: bool,
}

fn check_contest_qualification<T: MedalConnection>(conn: &T, session: &SessionUser, contest: &Contest) -> Option<bool> {
    // Produced by `config.requires_contest.map(|list| list.join(",")),` in contestreader_yaml.rs
    let required_contests = contest.requires_contest.as_ref()?.split(',');

    for req_contest in required_contests {
        if conn.has_participation_by_contest_file(session.id, &contest.location, req_contest) {
            return Some(true);
        }
    }

    Some(false)
}

fn check_contest_constraints(session: &SessionUser, contest: &Contest) -> ContestStartConstraints {
    let now = time::get_time();
    let student_grade = session.grade % 100 - if session.grade / 100 == 1 { 1 } else { 0 };

    let contest_not_begun = contest.start.map(|start| now < start).unwrap_or(false);
    let contest_over = contest.end.map(|end| now > end).unwrap_or(false);
    let grade_too_low =
        contest.min_grade.map(|min_grade| student_grade < min_grade && !session.is_teacher).unwrap_or(false);
    let grade_too_high =
        contest.max_grade.map(|max_grade| student_grade > max_grade && !session.is_teacher).unwrap_or(false);

    let contest_running = !contest_not_begun && !contest_over;
    let grade_matching = !grade_too_low && !grade_too_high;

    ContestStartConstraints { contest_not_begun,
                              contest_over,
                              contest_running,
                              grade_too_low,
                              grade_too_high,
                              grade_matching }
}

#[derive(Serialize, Deserialize)]
pub struct ContestTimeInfo {
    pub passed_secs_total: i64,
    pub left_secs_total: i64,
    pub left_mins_total: i64,
    pub left_hour: i64,
    pub left_min: i64,
    pub left_sec: i64,
    pub has_timelimit: bool,
    pub is_time_left: bool,
    pub exempt_from_timelimit: bool,
    pub can_still_compete: bool,
    pub review_has_timelimit: bool,
    pub has_future_review: bool,
    pub has_review_end: bool,
    pub is_review: bool,
    pub can_still_compete_or_review: bool,

    pub until_review_start_day: i64,
    pub until_review_start_hour: i64,
    pub until_review_start_min: i64,

    pub until_review_end_day: i64,
    pub until_review_end_hour: i64,
    pub until_review_end_min: i64,
}

fn check_contest_time_left(session: &SessionUser, contest: &Contest, participation: &Participation) -> ContestTimeInfo {
    let now = time::get_time();
    let passed_secs_total = now.sec - participation.start.sec;
    if passed_secs_total < 0 {
        // Handle inconsistent server time
    }
    let left_secs_total = i64::from(contest.duration) * 60 - passed_secs_total;

    let is_time_left = contest.duration == 0 || left_secs_total >= 0;
    let exempt_from_timelimit = session.is_teacher() || session.is_admin();

    let can_still_compete = is_time_left || exempt_from_timelimit;

    let review_has_timelimit = contest.review_end.is_none() && contest.review_start.is_some();
    let has_future_review = (contest.review_start.is_some() || contest.review_end.is_some())
                            && contest.review_end.map(|end| end > now).unwrap_or(true);
    let has_review_end = contest.review_end.is_some();
    let is_review = !can_still_compete
                    && (contest.review_start.is_some() || contest.review_end.is_some())
                    && contest.review_start.map(|start| now >= start).unwrap_or(true)
                    && contest.review_end.map(|end| now <= end).unwrap_or(true);

    let until_review_start = contest.review_start.map(|start| start.sec - now.sec).unwrap_or(0);
    let until_review_end = contest.review_end.map(|end| end.sec - now.sec).unwrap_or(0);

    ContestTimeInfo { passed_secs_total,
                      left_secs_total,
                      left_mins_total: left_secs_total / 60,
                      left_hour: left_secs_total / (60 * 60),
                      left_min: (left_secs_total / 60) % 60,
                      left_sec: left_secs_total % 60,
                      has_timelimit: contest.duration != 0,
                      is_time_left,
                      exempt_from_timelimit,
                      can_still_compete,
                      review_has_timelimit,
                      has_future_review,
                      has_review_end,
                      is_review,
                      can_still_compete_or_review: can_still_compete || is_review,

                      until_review_start_day: until_review_start / (60 * 60 * 24),
                      until_review_start_hour: (until_review_start / (60 * 60)) % 24,
                      until_review_start_min: (until_review_start / 60) % 60,

                      until_review_end_day: until_review_end / (60 * 60 * 24),
                      until_review_end_hour: (until_review_end / (60 * 60)) % 24,
                      until_review_end_min: (until_review_end / 60) % 60 }
}

pub fn show_contest<T: MedalConnection>(conn: &T, contest_id: i32, session_token: &str,
                                        query_string: Option<String>, login_info: LoginInfo, secret: Option<String>)
                                        -> MedalValueResult {
    let session = conn.get_session_or_new(&session_token).unwrap();

    if session.logincode.is_some() && session.firstname.is_none() {
        return Err(MedalError::AccountIncomplete);
    }

    let contest = conn.get_contest_by_id_complete(contest_id);
    let grades = conn.get_contest_user_grades(&session_token, contest_id);

    let mut opt_part = conn.get_participation(session.id, contest_id);

    let ci = ContestInfo { id: contest.id.unwrap(),
                           name: contest.name.clone(),
                           duration: contest.duration,
                           public: contest.public };

    let mut data = json_val::Map::new();
    data.insert("parent".to_string(), to_json(&"base"));
    data.insert("empty".to_string(), to_json(&"empty"));
    data.insert("contest".to_string(), to_json(&ci));
    data.insert("title".to_string(), to_json(&ci.name));
    data.insert("message".to_string(), to_json(&contest.message));
    fill_oauth_data(login_info, &mut data);

    if secret.is_some() && secret != contest.secret {
        return Err(MedalError::AccessDenied);
    }

    let has_secret = contest.secret.is_some();
    let mut require_secret = false;
    if has_secret {
        data.insert("secret_field".to_string(), to_json(&true));

        if secret.is_some() {
            data.insert("secret_field_prefill".to_string(), to_json(&secret));
        } else {
            require_secret = true;
        }
    }

    let constraints = check_contest_constraints(&session, &contest);
    let is_qualified = check_contest_qualification(conn, &session, &contest).unwrap_or(true);

    let has_tasks = contest.taskgroups.len() > 0;
    let can_start = constraints.contest_running
                    && constraints.grade_matching
                    && is_qualified
                    && (has_tasks || has_secret)
                    && (session.is_logged_in() || contest.secret.is_some() && !contest.requires_login.unwrap_or(false));

    let has_duration = contest.duration > 0;

    data.insert("constraints".to_string(), to_json(&constraints));
    data.insert("is_qualified".to_string(), to_json(&is_qualified));
    data.insert("has_duration".to_string(), to_json(&has_duration));
    data.insert("can_start".to_string(), to_json(&can_start));
    data.insert("has_tasks".to_string(), to_json(&has_tasks));
    data.insert("no_tasks".to_string(), to_json(&!has_tasks));

    // Autostart if appropriate
    // TODO: Should participation start automatically for teacher? Even before the contest start?
    // Should teachers have all time access or only the same limited amount of time?
    // if opt_part.is_none() && (contest.duration == 0 || session.is_teacher) {
    if opt_part.is_none()
       && contest.duration == 0
       && constraints.contest_running
       && constraints.grade_matching
       && !require_secret
       && contest.requires_login != Some(true)
    {
        conn.new_participation(&session_token, contest_id).map_err(|_| MedalError::AccessDenied)?;
        opt_part = Some(Participation { contest: contest_id, user: session.id, start: time::get_time() });
    }

    let now = time::get_time();
    if let Some(start) = contest.start {
        if now < start {
            let until = start - now;
            data.insert("time_until_start".to_string(),
                        to_json(&[until.num_days(), until.num_hours() % 24, until.num_minutes() % 60]));
        }
    }

    if let Some(end) = contest.end {
        if now < end {
            let until = end - now;
            data.insert("time_until_end".to_string(),
                        to_json(&[until.num_days(), until.num_hours() % 24, until.num_minutes() % 60]));
        }
    }

    if session.is_logged_in() {
        data.insert("logged_in".to_string(), to_json(&true));
        data.insert("username".to_string(), to_json(&session.username));
        data.insert("firstname".to_string(), to_json(&session.firstname));
        data.insert("lastname".to_string(), to_json(&session.lastname));
        data.insert("teacher".to_string(), to_json(&session.is_teacher));
        data.insert("csrf_token".to_string(), to_json(&session.csrf_token));
    }

    if let Some(participation) = opt_part {
        let time_info = check_contest_time_left(&session, &contest, &participation);
        data.insert("time_info".to_string(), to_json(&time_info));

        let time_left_formatted =
            format!("{}:{:02}:{:02}", time_info.left_hour, time_info.left_min, time_info.left_sec);
        data.insert("time_left_formatted".to_string(), to_json(&time_left_formatted));

        let mut totalgrade = 0;
        let mut max_totalgrade = 0;

        let mut tasks = Vec::new();
        for (taskgroup, grade) in contest.taskgroups.into_iter().zip(grades) {
            let subtaskstars = generate_subtaskstars(&taskgroup, &grade, None);
            let ti = TaskInfo { name: taskgroup.name, subtasks: subtaskstars };
            tasks.push(ti);

            totalgrade += grade.grade.unwrap_or(0);
            max_totalgrade += taskgroup.tasks.iter().map(|x| x.stars).max().unwrap_or(0);
        }
        let relative_points = if max_totalgrade > 0 { (totalgrade * 100) / max_totalgrade } else { 0 };

        data.insert("tasks".to_string(), to_json(&tasks));

        data.insert("is_started".to_string(), to_json(&true));
        data.insert("total_points".to_string(), to_json(&totalgrade));
        data.insert("max_total_points".to_string(), to_json(&max_totalgrade));
        data.insert("relative_points".to_string(), to_json(&relative_points));
        data.insert("disable_login_box".to_string(), to_json(&true));
    }

    // This only checks if a query string is existent, so any query string will
    // lead to the assumption that a bare page is requested. This is useful to
    // disable caching (via random token) but should be changed if query string
    // can obtain more than only this meaning in the future
    if query_string.is_none() {
        data.insert("not_bare".to_string(), to_json(&true));
    }

    Ok(("contest".to_owned(), data))
}

pub fn show_contest_results<T: MedalConnection>(conn: &T, contest_id: i32, session_token: &str) -> MedalValueResult {
    let session = conn.get_session(&session_token).ensure_logged_in().ok_or(MedalError::NotLoggedIn)?;
    let mut data = json_val::Map::new();
    fill_user_data(&session, &mut data);

    let (tasknames, resultdata) = conn.get_contest_groups_grades(session.id, contest_id);

    #[derive(Serialize, Deserialize)]
    struct UserResults {
        firstname: String,
        lastname: String,
        user_id: i32,
        grade: String,
        logincode: String,
        results: Vec<String>,
    }

    #[derive(Serialize, Deserialize)]
    struct GroupResults {
        groupname: String,
        group_id: i32,
        groupcode: String,
        user_results: Vec<UserResults>,
    }

    let mut results: Vec<GroupResults> = Vec::new();

    for (group, groupdata) in resultdata {
        let mut groupresults: Vec<UserResults> = Vec::new();

        for (user, userdata) in groupdata {
            let mut userresults: Vec<String> = Vec::new();

            userresults.push(String::new());
            let mut summe = 0;

            for grade in userdata {
                if let Some(g) = grade.grade {
                    userresults.push(format!("{}", g));
                    summe += g;
                } else {
                    userresults.push("–".to_string());
                }
            }

            userresults[0] = format!("{}", summe);

            groupresults.push(UserResults { firstname: user.firstname.unwrap_or_else(|| "–".to_string()),
                                            lastname: user.lastname.unwrap_or_else(|| "–".to_string()),
                                            user_id: user.id,
                                            grade: grade_to_string(user.grade),
                                            logincode: user.logincode.unwrap_or_else(|| "".to_string()),
                                            results: userresults })
        }

        results.push(GroupResults { groupname: group.name.to_string(),
                                    group_id: group.id.unwrap_or(0),
                                    groupcode: group.groupcode,
                                    user_results: groupresults })
    }

    data.insert("taskname".to_string(), to_json(&tasknames));
    data.insert("result".to_string(), to_json(&results));

    let c = conn.get_contest_by_id(contest_id);
    let ci = ContestInfo { id: c.id.unwrap(), name: c.name.clone(), duration: c.duration, public: c.public };

    data.insert("contest".to_string(), to_json(&ci));
    data.insert("contestname".to_string(), to_json(&c.name));

    Ok(("contestresults".to_owned(), data))
}

pub fn start_contest<T: MedalConnection>(conn: &T, contest_id: i32, session_token: &str, csrf_token: &str,
                                         secret: Option<String>)
                                         -> MedalResult<()> {
    // TODO: Is _or_new the right semantic? We need a CSRF token anyway …
    let session = conn.get_session_or_new(&session_token).unwrap();
    let contest = conn.get_contest_by_id(contest_id);

    // Check logged in or open contest
    if contest.duration != 0
       && !session.is_logged_in()
       && (contest.requires_login.unwrap_or(false) || contest.secret.is_none())
    {
        return Err(MedalError::AccessDenied);
    }

    // Check CSRF token
    if session.is_logged_in() && session.csrf_token != csrf_token {
        return Err(MedalError::CsrfCheckFailed);
    }

    // Check other constraints
    let constraints = check_contest_constraints(&session, &contest);

    if !(constraints.contest_running && constraints.grade_matching) {
        return Err(MedalError::AccessDenied);
    }

    let is_qualified = check_contest_qualification(conn, &session, &contest);

    if is_qualified == Some(false) {
        return Err(MedalError::AccessDenied);
    }

    if contest.secret != secret {
        return Err(MedalError::AccessDenied);
    }

    // Start contest
    match conn.new_participation(&session_token, contest_id) {
        Ok(_) => Ok(()),
        _ => Err(MedalError::AccessDenied), // Contest already started TODO: Maybe redirect to page with hint
    }
}

pub fn login<T: MedalConnection>(conn: &T, login_data: (String, String), login_info: LoginInfo)
                                 -> Result<String, MedalValue> {
    let (username, password) = login_data;

    match conn.login(None, &username, &password) {
        Ok(session_token) => Ok(session_token),
        Err(()) => {
            let mut data = json_val::Map::new();
            data.insert("reason".to_string(), to_json(&"Login fehlgeschlagen. Bitte erneut versuchen.".to_string()));
            data.insert("username".to_string(), to_json(&username));
            data.insert("parent".to_string(), to_json(&"base"));

            fill_oauth_data(login_info, &mut data);

            Err(("login".to_owned(), data))
        }
    }
}

pub fn login_with_code<T: MedalConnection>(
    conn: &T, code: &str, login_info: LoginInfo)
    -> Result<Result<String, String>, (String, json_val::Map<String, json_val::Value>)> {
    match conn.login_with_code(None, &code) {
        Ok(session_token) => Ok(Ok(session_token)),
        Err(()) => match conn.create_user_with_groupcode(None, &code) {
            Ok(session_token) => Ok(Err(session_token)),
            Err(()) => {
                let mut data = json_val::Map::new();
                data.insert("reason".to_string(), to_json(&"Kein gültiger Code. Bitte erneut versuchen.".to_string()));
                data.insert("code".to_string(), to_json(&code));
                data.insert("parent".to_string(), to_json(&"base"));

                fill_oauth_data(login_info, &mut data);

                Err(("login".to_owned(), data))
            }
        },
    }
}

pub fn logout<T: MedalConnection>(conn: &T, session_token: Option<String>) {
    session_token.map(|token| conn.logout(&token));
}

#[cfg(feature = "signup")]
pub fn signup<T: MedalConnection>(conn: &T, session_token: Option<String>, signup_data: (String, String, String))
                                  -> MedalResult<SignupResult> {
    let (username, email, password) = signup_data;

    if username == "" || email == "" || password == "" {
        return Ok(SignupResult::EmptyFields);
    }

    let salt = helpers::make_salt();
    let hash = helpers::hash_password(&password, &salt)?;

    let result = conn.signup(&session_token.unwrap(), &username, &email, hash, &salt);
    Ok(result)
}

#[cfg(feature = "signup")]
pub fn signupdata(query_string: Option<String>) -> json_val::Map<String, json_val::Value> {
    let mut data = json_val::Map::new();
    if let Some(query) = query_string {
        if let Some(status) = query.strip_prefix("status=") {
            if ["EmailTaken", "UsernameTaken", "UserLoggedIn", "EmptyFields"].contains(&status) {
                data.insert((status).to_string(), to_json(&true));
            }
        }
    }
    data
}

pub fn load_submission<T: MedalConnection>(conn: &T, task_id: i32, session_token: &str, subtask: Option<String>)
                                           -> MedalResult<String> {
    let session = conn.get_session(&session_token).ensure_alive().ok_or(MedalError::NotLoggedIn)?;

    match match subtask {
              Some(s) => conn.load_submission(&session, task_id, Some(&s)),
              None => conn.load_submission(&session, task_id, None),
          } {
        Some(submission) => Ok(submission.value),
        None => Ok("{}".to_string()),
    }
}

pub fn save_submission<T: MedalConnection>(conn: &T, task_id: i32, session_token: &str, csrf_token: &str,
                                           data: String, grade_percentage: i32, subtask: Option<String>)
                                           -> MedalResult<String> {
    let session = conn.get_session(&session_token).ensure_alive().ok_or(MedalError::NotLoggedIn)?;

    if session.csrf_token != csrf_token {
        return Err(MedalError::CsrfCheckFailed);
    }

    let (t, _, contest) = conn.get_task_by_id_complete(task_id);

    match conn.get_participation(session.id, contest.id.expect("Value from database")) {
        None => return Err(MedalError::AccessDenied),
        Some(participation) => {
            let time_info = check_contest_time_left(&session, &contest, &participation);
            if !time_info.can_still_compete && time_info.left_secs_total < -10 {
                return Err(MedalError::AccessDenied);
                // Contest over
                // TODO: Nicer message!
            }
        }
    }

    /* Here, two variants of the grade are calculated. Which one is correct depends on how the percentage value is
     * calculated in the task. Currently, grade_rounded is the correct one, but if that ever changes, the other code
     * can just be used.
     *
     * Switch to grade_truncated, when a user scores 98/99 but only gets 97/99 awarded.
     * Switch to grade_rounded, when a user scores 5/7 but only gets 4/7 awarded.
     */

    /* Code for percentages calculated with integer rounding.
     *
     * This is a poor man's rounding that only works for division by 100.
     *
     *   floor((floor((x*10)/100)+5)/10) = round(x/100)
     */
    let grade_rounded = ((grade_percentage * t.stars * 10) / 100 + 5) / 10;

    /* Code for percentages calculated with integer truncation.
     *
     * Why add one to grade_percentage and divide by 101?
     *
     * For all m in 1..100 and all n in 0..n, this holds:
     *
     *   floor( ((floor(n / m * 100)+1) * m ) / 101 ) = n
     *
     * Thus, when percentages are calculated as
     *
     *   p = floor(n / m * 100)
     *
     * we can recover n by using
     *
     *   n = floor( ((p+1) * m) / 101 )
     */
    // let grade_truncated = ((grade_percentage+1) * t.stars) / 101;

    let submission = Submission { id: None,
                                  session_user: session.id,
                                  task: task_id,
                                  grade: grade_rounded,
                                  validated: false,
                                  nonvalidated_grade: grade_rounded,
                                  needs_validation: true,
                                  subtask_identifier: subtask,
                                  value: data,
                                  date: time::get_time() };

    conn.submit_submission(submission);

    Ok("{}".to_string())
}

pub fn show_task<T: MedalConnection>(conn: &T, task_id: i32, session_token: &str, autosaveinterval: u64) -> Result<MedalValue, i32> {
    let session = conn.get_session_or_new(&session_token).unwrap();

    let (t, tg, contest) = conn.get_task_by_id_complete(task_id);
    let grade = conn.get_taskgroup_user_grade(&session_token, tg.id.unwrap()); // TODO: Unwrap?
    let tasklist = conn.get_contest_by_id_complete(contest.id.unwrap()); // TODO: Unwrap?

    let mut prevtaskgroup: Option<Taskgroup> = None;
    let mut nexttaskgroup: Option<Taskgroup> = None;
    let mut current_found = false;

    let mut subtaskstars = Vec::new();

    for taskgroup in tasklist.taskgroups {
        if current_found {
            nexttaskgroup = Some(taskgroup);
            break;
        }

        if taskgroup.id == tg.id {
            current_found = true;
            subtaskstars = generate_subtaskstars(&taskgroup, &grade, Some(task_id));
        } else {
            prevtaskgroup = Some(taskgroup);
        }
    }

    match conn.get_own_participation(&session_token, contest.id.expect("Value from database")) {
        None => Err(contest.id.unwrap()),
        Some(participation) => {
            let mut data = json_val::Map::new();
            data.insert("subtasks".to_string(), to_json(&subtaskstars));
            data.insert("prevtask".to_string(), to_json(&prevtaskgroup.map(|tg| tg.tasks[0].id)));
            data.insert("nexttask".to_string(), to_json(&nexttaskgroup.map(|tg| tg.tasks[0].id))); // TODO: fail better

            let time_info = check_contest_time_left(&session, &contest, &participation);
            data.insert("time_info".to_string(), to_json(&time_info));

            data.insert("time_left_mh_formatted".to_string(),
                        to_json(&format!("{}:{:02}", time_info.left_hour, time_info.left_min)));
            data.insert("time_left_sec_formatted".to_string(), to_json(&format!(":{:02}", time_info.left_sec)));

            let auto_save_interval_ms = if autosaveinterval > 0 && autosaveinterval < 31536000000 {
                autosaveinterval * 1000
            } else {
                31536000000
            };
            data.insert("auto_save_interval_ms".to_string(), to_json(&auto_save_interval_ms));

<<<<<<< HEAD
            if time_info.can_still_compete {
=======
            if time_info.can_still_compete || time_info.is_review {
>>>>>>> bed90f79
                data.insert("contestname".to_string(), to_json(&contest.name));
                data.insert("name".to_string(), to_json(&tg.name));
                data.insert("title".to_string(), to_json(&format!("Aufgabe „{}“ in {}", &tg.name, &contest.name)));
                data.insert("taskid".to_string(), to_json(&task_id));
                data.insert("csrf_token".to_string(), to_json(&session.csrf_token));
                data.insert("contestid".to_string(), to_json(&contest.id));
                data.insert("readonly".to_string(), to_json(&time_info.is_review));

                let (template, tasklocation) = match t.location.chars().next() {
                    Some('B') => ("wtask".to_owned(), &t.location[1..]),
                    Some('P') => {
                        data.insert("tasklang".to_string(), to_json(&"python"));
                        ("wtask".to_owned(), &t.location[1..])
                    }
                    _ => ("task".to_owned(), &t.location as &str),
                };

                let taskpath = format!("{}{}", contest.location, &tasklocation);
                data.insert("taskpath".to_string(), to_json(&taskpath));

                Ok((template, data))
            } else {
                // Contest over
                Err(contest.id.unwrap())
            }
        }
    }
}

#[derive(Serialize, Deserialize)]
pub struct GroupInfo {
    pub id: i32,
    pub name: String,
    pub tag: String,
    pub code: String,
}

pub fn show_groups<T: MedalConnection>(conn: &T, session_token: &str) -> MedalValueResult {
    let session = conn.get_session(&session_token).ensure_logged_in().ok_or(MedalError::NotLoggedIn)?;

    //    let groupvec = conn.get_group(session_token);

    let mut data = json_val::Map::new();
    fill_user_data(&session, &mut data);

    let v: Vec<GroupInfo> =
        conn.get_groups(session.id)
            .iter()
            .map(|g| GroupInfo { id: g.id.unwrap(),
                                 name: g.name.clone(),
                                 tag: g.tag.clone(),
                                 code: g.groupcode.clone() })
            .collect();
    data.insert("group".to_string(), to_json(&v));
    data.insert("csrf_token".to_string(), to_json(&session.csrf_token));

    Ok(("groups".to_string(), data))
}

#[derive(Serialize, Deserialize)]
pub struct MemberInfo {
    pub id: i32,
    pub firstname: String,
    pub lastname: String,
    pub grade: String,
    pub logincode: String,
}

pub fn show_group<T: MedalConnection>(conn: &T, group_id: i32, session_token: &str) -> MedalValueResult {
    let session = conn.get_session(&session_token).ensure_logged_in().ok_or(MedalError::NotLoggedIn)?;
    let group = conn.get_group_complete(group_id).unwrap(); // TODO handle error

    let mut data = json_val::Map::new();
    fill_user_data(&session, &mut data);

    if group.admin != session.id {
        return Err(MedalError::AccessDenied);
    }

    let gi = GroupInfo { id: group.id.unwrap(),
                         name: group.name.clone(),
                         tag: group.tag.clone(),
                         code: group.groupcode.clone() };

    let v: Vec<MemberInfo> = group.members
                                  .iter()
                                  .filter_map(|m| {
                                      Some(MemberInfo { id: m.id,
                                                        firstname: m.firstname.clone()?,
                                                        lastname: m.lastname.clone()?,
                                                        grade: grade_to_string(m.grade),
                                                        logincode: m.logincode.clone()? })
                                  })
                                  .collect();

    data.insert("group".to_string(), to_json(&gi));
    data.insert("member".to_string(), to_json(&v));
    data.insert("groupname".to_string(), to_json(&gi.name));

    Ok(("group".to_string(), data))
}

pub fn modify_group<T: MedalConnection>(_conn: &T, _group_id: i32, _session_token: &str) -> MedalResult<()> {
    unimplemented!()
}

pub fn add_group<T: MedalConnection>(conn: &T, session_token: &str, csrf_token: &str, name: String, tag: String)
                                     -> MedalResult<i32> {
    let session = conn.get_session(&session_token).ensure_logged_in().ok_or(MedalError::AccessDenied)?;

    if session.csrf_token != csrf_token {
        return Err(MedalError::CsrfCheckFailed);
    }

    let groupcode = helpers::make_group_code();
    // TODO: check for collisions

    let mut group = Group { id: None, name, groupcode, tag, admin: session.id, members: Vec::new() };
    println!("{:?}", group);

    conn.add_group(&mut group);

    Ok(group.id.unwrap())
}

pub fn group_csv<T: MedalConnection>(conn: &T, session_token: &str, sex_infos: SexInformation) -> MedalValueResult {
    let session = conn.get_session(&session_token).ensure_logged_in().ok_or(MedalError::NotLoggedIn)?;

    let mut data = json_val::Map::new();
    data.insert("csrf_token".to_string(), to_json(&session.csrf_token));

    data.insert("require_sex".to_string(), to_json(&sex_infos.require_sex));
    data.insert("allow_sex_na".to_string(), to_json(&sex_infos.allow_sex_na));
    data.insert("allow_sex_diverse".to_string(), to_json(&sex_infos.allow_sex_diverse));
    data.insert("allow_sex_other".to_string(), to_json(&sex_infos.allow_sex_other));

    Ok(("groupcsv".to_string(), data))
}

// TODO: Should creating the users and groups happen in a batch operation to speed things up?
pub fn upload_groups<T: MedalConnection>(conn: &T, session_token: &str, csrf_token: &str, group_data: &str)
                                         -> MedalResult<()> {
    let session = conn.get_session(&session_token).ensure_logged_in().ok_or(MedalError::NotLoggedIn)?;

    if session.csrf_token != csrf_token {
        return Err(MedalError::CsrfCheckFailed);
    }

    println!("{}", group_data);

    let mut v: Vec<Vec<String>> = serde_json::from_str(group_data).or(Err(MedalError::AccessDenied))?; // TODO: Change error type
    v.sort_unstable_by(|a, b| a[0].partial_cmp(&b[0]).unwrap());

    let mut group_code = "".to_string();
    let mut name = "".to_string();
    let mut group = Group { id: None,
                            name: name.clone(),
                            groupcode: group_code,
                            tag: "".to_string(),
                            admin: session.id,
                            members: Vec::new() };

    for line in v {
        if name != line[0] {
            if name != "" {
                conn.create_group_with_users(group);
            }
            name = line[0].clone();
            group_code = helpers::make_group_code();
            // TODO: check for collisions

            group = Group { id: None,
                            name: name.clone(),
                            groupcode: group_code,
                            tag: name.clone(),
                            admin: session.id,
                            members: Vec::new() };
        }

        let mut user = SessionUser::group_user_stub();
        user.grade = line[1].parse::<i32>().unwrap_or(0);
        user.firstname = Some(line[2].clone());
        user.lastname = Some(line[3].clone());

        use db_objects::Sex;
        match line[4].as_str() {
            "m" => user.sex = Some(Sex::Male as i32),
            "f" => user.sex = Some(Sex::Female as i32),
            "d" => user.sex = Some(Sex::Diverse as i32),
            _ => user.sex = None,
        }

        group.members.push(user);
    }
    conn.create_group_with_users(group);

    Ok(())
}

#[allow(dead_code)]
pub fn show_groups_results<T: MedalConnection>(conn: &T, contest_id: i32, session_token: &str) -> MedalValueResult {
    let session = conn.get_session(&session_token).ensure_logged_in().ok_or(MedalError::NotLoggedIn)?;
    //TODO: use g
    let _g = conn.get_contest_groups_grades(session.id, contest_id);

    let data = json_val::Map::new();

    Ok(("groupresults".into(), data))
}

pub struct SexInformation {
    pub require_sex: bool,
    pub allow_sex_na: bool,
    pub allow_sex_diverse: bool,
    pub allow_sex_other: bool,
}

pub fn show_profile<T: MedalConnection>(conn: &T, session_token: &str, user_id: Option<i32>,
                                        query_string: Option<String>, sex_infos: SexInformation)
                                        -> MedalValueResult {
    let session = conn.get_session(&session_token).ensure_logged_in().ok_or(MedalError::NotLoggedIn)?;

    let mut data = json_val::Map::new();
    fill_user_data(&session, &mut data);

    data.insert("require_sex".to_string(), to_json(&sex_infos.require_sex));
    data.insert("allow_sex_na".to_string(), to_json(&sex_infos.allow_sex_na));
    data.insert("allow_sex_diverse".to_string(), to_json(&sex_infos.allow_sex_diverse));
    data.insert("allow_sex_other".to_string(), to_json(&sex_infos.allow_sex_other));

    match user_id {
        None => {
            data.insert("profile_firstname".to_string(), to_json(&session.firstname));
            data.insert("profile_lastname".to_string(), to_json(&session.lastname));
            data.insert("profile_street".to_string(), to_json(&session.street));
            data.insert("profile_zip".to_string(), to_json(&session.zip));
            data.insert("profile_city".to_string(), to_json(&session.city));
            data.insert(format!("sel{}", session.grade), to_json(&"selected"));
            if let Some(sex) = session.sex {
                data.insert(format!("sex_{}", sex), to_json(&"selected"));
            } else {
                data.insert("sex_None".to_string(), to_json(&"selected"));
            }

            data.insert("profile_logincode".to_string(), to_json(&session.logincode));
            if session.password.is_some() {
                data.insert("profile_username".to_string(), to_json(&session.username));
            }
            if session.managed_by.is_none() {
                data.insert("profile_not_in_group".into(), to_json(&true));
            }
            if session.oauth_provider != Some("pms".to_string()) {
                data.insert("profile_not_pms".into(), to_json(&true));
                // This should be changed so that it can be configured if
                // addresses can be obtained from OAuth provider
            }
            data.insert("ownprofile".into(), to_json(&true));

            if let Some(query) = query_string {
                if let Some(status) = query.strip_prefix("status=") {
                    if ["NothingChanged",
                        "DataChanged",
                        "PasswordChanged",
                        "PasswordMissmatch",
                        "firstlogin",
                        "SignedUp"].contains(&status)
                    {
                        data.insert((status).to_string(), to_json(&true));
                    }
                }
            }

            let now = time::get_time();

            // TODO: Needs to be filtered
            let participations: Vec<(i32, String, bool, bool)> =
                conn.get_all_participations_complete(session.id)
                    .into_iter()
                    .rev()
                    .map(|(participation, contest)| {
                        let passed_secs = now.sec - participation.start.sec;
                        let left_secs = i64::from(contest.duration) * 60 - passed_secs;
                        let is_time_left = contest.duration == 0 || left_secs >= 0;
                        let has_timelimit = contest.duration != 0;
                        (contest.id.unwrap(), contest.name, has_timelimit, is_time_left)
                    })
                    .collect();
            data.insert("participations".into(), to_json(&participations));
        }
        // Case user_id: teacher modifing a students profile
        Some(user_id) => {
            // TODO: Add test to check if this access restriction works
            let (user, opt_group) = conn.get_user_and_group_by_id(user_id).ok_or(MedalError::AccessDenied)?;
            let group = opt_group.ok_or(MedalError::AccessDenied)?;
            if group.admin != session.id {
                return Err(MedalError::AccessDenied);
            }

            data.insert("profile_firstname".to_string(), to_json(&user.firstname));
            data.insert("profile_lastname".to_string(), to_json(&user.lastname));
            data.insert("profile_street".to_string(), to_json(&session.street));
            data.insert("profile_zip".to_string(), to_json(&session.zip));
            data.insert("profile_city".to_string(), to_json(&session.city));
            data.insert(format!("sel{}", user.grade), to_json(&"selected"));
            if let Some(sex) = user.sex {
                data.insert(format!("sex_{}", sex), to_json(&"selected"));
            } else {
                data.insert("sex_None".to_string(), to_json(&"selected"));
            }

            data.insert("profile_logincode".to_string(), to_json(&user.logincode));
            if user.username.is_some() {
                data.insert("profile_username".to_string(), to_json(&user.username));
            }
            if user.managed_by.is_none() {
                data.insert("profile_not_in_group".into(), to_json(&true));
            }
            if session.oauth_provider != Some("pms".to_string()) {
                data.insert("profile_not_pms".into(), to_json(&true));
            }
            data.insert("ownprofile".into(), to_json(&false));

            if let Some(query) = query_string {
                if let Some(status) = query.strip_prefix("status=") {
                    if ["NothingChanged", "DataChanged", "PasswordChanged", "PasswordMissmatch"].contains(&status) {
                        data.insert((status).to_string(), to_json(&true));
                    }
                }
            }
        }
    }

    Ok(("profile".to_string(), data))
}

#[derive(Debug, PartialEq)]
pub enum ProfileStatus {
    NothingChanged,
    DataChanged,
    PasswordChanged,
    PasswordMissmatch,
}
impl From<ProfileStatus> for String {
    fn from(s: ProfileStatus) -> String { format!("{:?}", s) }
}

pub fn edit_profile<T: MedalConnection>(conn: &T, session_token: &str, user_id: Option<i32>, csrf_token: &str,
                                        (firstname,
                                         lastname,
                                         street,
                                         zip,
                                         city,
                                         password,
                                         password_repeat,
                                         grade,
                                         sex): (String,
                                         String,
                                         Option<String>,
                                         Option<String>,
                                         Option<String>,
                                         Option<String>,
                                         Option<String>,
                                         i32,
                                         Option<i32>))
                                        -> MedalResult<ProfileStatus> {
    let mut session = conn.get_session(&session_token).ensure_logged_in().ok_or(MedalError::NotLoggedIn)?;

    if session.csrf_token != csrf_token {
        return Err(MedalError::AccessDenied); // CsrfError
    }

    let mut result = ProfileStatus::NothingChanged;

    let mut password_and_salt = None;

    if let (Some(password), Some(password_repeat)) = (password, password_repeat) {
        if password != "" || password_repeat != "" {
            if password == password_repeat {
                let salt = helpers::make_salt();
                let hash = helpers::hash_password(&password, &salt)?;

                password_and_salt = Some((hash, salt));
                result = ProfileStatus::PasswordChanged;
            } else {
                result = ProfileStatus::PasswordMissmatch;
            }
        }
    }

    if result == ProfileStatus::NothingChanged {
        if session.firstname.as_ref() == Some(&firstname)
           && session.lastname.as_ref() == Some(&lastname)
           && session.street == street
           && session.zip == zip
           && session.city == city
           && session.grade == grade
           && session.sex == sex
        {
            return Ok(ProfileStatus::NothingChanged);
        } else {
            result = ProfileStatus::DataChanged;
        }
    }

    match user_id {
        None => {
            session.firstname = Some(firstname);
            session.lastname = Some(lastname);
            session.grade = grade;
            session.sex = sex;

            if street.is_some() {
                session.street = street;
            }
            if zip.is_some() {
                session.zip = zip;
            }
            if city.is_some() {
                session.city = city;
            }

            if let Some((password, salt)) = password_and_salt {
                session.password = Some(password);
                session.salt = Some(salt);
            }

            conn.save_session(session);
        }
        Some(user_id) => {
            // TODO: Add test to check if this access restriction works
            let (mut user, opt_group) = conn.get_user_and_group_by_id(user_id).ok_or(MedalError::AccessDenied)?;
            let group = opt_group.ok_or(MedalError::AccessDenied)?;
            if group.admin != session.id {
                return Err(MedalError::AccessDenied);
            }

            user.firstname = Some(firstname);
            user.lastname = Some(lastname);
            user.grade = grade;
            user.sex = sex;

            if street.is_some() {
                user.street = street;
            }
            if zip.is_some() {
                user.zip = zip;
            }
            if city.is_some() {
                user.city = city;
            }

            if let Some((password, salt)) = password_and_salt {
                user.password = Some(password);
                user.salt = Some(salt);
            }

            conn.save_session(user);
        }
    }

    Ok(result)
}

pub fn teacher_infos<T: MedalConnection>(conn: &T, session_token: &str) -> MedalValueResult {
    let session = conn.get_session(&session_token).ensure_logged_in().ok_or(MedalError::NotLoggedIn)?;
    if !session.is_teacher {
        return Err(MedalError::AccessDenied);
    }

    let mut data = json_val::Map::new();
    fill_user_data(&session, &mut data);

    Ok(("teacher".to_string(), data))
}

pub fn admin_index<T: MedalConnection>(conn: &T, session_token: &str) -> MedalValueResult {
    let session = conn.get_session(&session_token)
                      .ensure_logged_in()
                      .ok_or(MedalError::NotLoggedIn)?
                      .ensure_admin()
                      .ok_or(MedalError::AccessDenied)?;

    let mut data = json_val::Map::new();
    fill_user_data(&session, &mut data);

    Ok(("admin".to_string(), data))
}

pub fn admin_search_users<T: MedalConnection>(conn: &T, session_token: &str,
                                              s_data: (Option<i32>,
                                               Option<String>,
                                               Option<String>,
                                               Option<String>,
                                               Option<String>,
                                               Option<String>))
                                              -> MedalValueResult {
    let session = conn.get_session(&session_token)
                      .ensure_logged_in()
                      .ok_or(MedalError::NotLoggedIn)?
                      .ensure_admin()
                      .ok_or(MedalError::AccessDenied)?;

    let mut data = json_val::Map::new();
    fill_user_data(&session, &mut data);

    match conn.get_search_users(s_data) {
        Ok(users) => {
            data.insert("users".to_string(), to_json(&users));
            data.insert("max_results".to_string(), to_json(&200));
            data.insert("num_results".to_string(), to_json(&users.len()));
            data.insert("no_results".to_string(), to_json(&(users.len() == 0)));
            if users.len() > 200 {
                data.insert("more_users".to_string(), to_json(&true));
                data.insert("more_results".to_string(), to_json(&true));
            }
        }
        Err(groups) => {
            data.insert("groups".to_string(), to_json(&groups));
            data.insert("max_results".to_string(), to_json(&200));
            data.insert("num_results".to_string(), to_json(&groups.len()));
            data.insert("no_results".to_string(), to_json(&(groups.len() == 0)));
            if groups.len() > 200 {
                data.insert("more_groups".to_string(), to_json(&true));
                data.insert("more_results".to_string(), to_json(&true));
            }
        }
    };

    Ok(("admin_search_results".to_string(), data))
}

pub fn admin_show_user<T: MedalConnection>(conn: &T, user_id: i32, session_token: &str) -> MedalValueResult {
    let session = conn.get_session(&session_token)
                      .ensure_logged_in()
                      .ok_or(MedalError::NotLoggedIn)?
                      .ensure_teacher_or_admin()
                      .ok_or(MedalError::AccessDenied)?;

    let mut data = json_val::Map::new();

    let (user, opt_group) = conn.get_user_and_group_by_id(user_id).ok_or(MedalError::AccessDenied)?;

    if !session.is_admin() {
        // Check access for teachers
        if let Some(group) = opt_group.clone() {
            if group.admin != session.id {
                return Err(MedalError::AccessDenied);
            }
        } else if user_id != session.id {
            return Err(MedalError::AccessDenied);
        }
    }

    fill_user_data(&session, &mut data);
    fill_user_data_prefix(&user, &mut data, "user_");
    data.insert("user_logincode".to_string(), to_json(&user.logincode));
    data.insert("user_id".to_string(), to_json(&user.id));
    let grade = if user.grade >= 200 {
        "Kein Schüler mehr".to_string()
    } else if user.grade >= 11 {
        format!("{} ({})", user.grade % 100, if user.grade >= 100 { "G9" } else { "G8" })
    } else {
        format!("{}", user.grade)
    };
    data.insert("user_grade".to_string(), to_json(&grade));
    data.insert("user_oauthid".to_string(), to_json(&user.oauth_foreign_id));
    data.insert("user_oauthprovider".to_string(), to_json(&user.oauth_provider));

    if let Some(group) = opt_group {
        data.insert("user_group_id".to_string(), to_json(&group.id));
        data.insert("user_group_name".to_string(), to_json(&group.name));
    }

    let v: Vec<GroupInfo> =
        conn.get_groups(user_id)
            .iter()
            .map(|g| GroupInfo { id: g.id.unwrap(),
                                 name: g.name.clone(),
                                 tag: g.tag.clone(),
                                 code: g.groupcode.clone() })
            .collect();
    data.insert("user_group".to_string(), to_json(&v));

    let parts = conn.get_all_participations_complete(user_id);

    let pi: Vec<(i32, String)> = parts.into_iter().map(|(_, c)| (c.id.unwrap(), c.name)).collect();

    data.insert("user_participations".to_string(), to_json(&pi));
    data.insert("can_delete".to_string(), to_json(&(pi.len() == 0)));

    Ok(("admin_user".to_string(), data))
}

pub fn admin_delete_user<T: MedalConnection>(conn: &T, user_id: i32, session_token: &str, csrf_token: &str)
                                             -> MedalValueResult {
    let session = conn.get_session(&session_token)
                      .ensure_logged_in()
                      .ok_or(MedalError::NotLoggedIn)?
                      .ensure_teacher_or_admin()
                      .ok_or(MedalError::AccessDenied)?;

    if session.csrf_token != csrf_token {
        return Err(MedalError::CsrfCheckFailed);
    }

    let (_, opt_group) = conn.get_user_and_group_by_id(user_id).ok_or(MedalError::AccessDenied)?;

    if !session.is_admin() {
        // Check access for teachers
        if let Some(group) = opt_group {
            if group.admin != session.id {
                return Err(MedalError::AccessDenied);
            }
        } else {
            return Err(MedalError::AccessDenied);
        }
    }

    let parts = conn.get_all_participations_complete(user_id);
    let groups = conn.get_groups(user_id);

    let mut data = json_val::Map::new();
    if parts.len() > 0 {
        data.insert("reason".to_string(), to_json(&"Benutzer hat Teilnahmen."));
        Ok(("delete_fail".to_string(), data))
    } else if groups.len() > 0 {
        data.insert("reason".to_string(), to_json(&"Benutzer ist Administrator von Gruppen."));
        Ok(("delete_fail".to_string(), data))
    } else {
        conn.delete_user(user_id);
        Ok(("delete_ok".to_string(), data))
    }
}

<<<<<<< HEAD
pub fn admin_move_user_to_group<T: MedalConnection>(conn: &T, user_id: i32, group_id: i32, session_token: &str, csrf_token: &str)
=======
pub fn admin_move_user_to_group<T: MedalConnection>(conn: &T, user_id: i32, group_id: i32, session_token: &str,
                                                    csrf_token: &str)
>>>>>>> bed90f79
                                                    -> MedalValueResult {
    let session = conn.get_session(&session_token)
                      .ensure_logged_in()
                      .ok_or(MedalError::NotLoggedIn)?
                      .ensure_admin()
                      .ok_or(MedalError::AccessDenied)?;

    if session.csrf_token != csrf_token {
        return Err(MedalError::CsrfCheckFailed);
    }

    let (_, opt_group) = conn.get_user_and_group_by_id(user_id).ok_or(MedalError::AccessDenied)?;

<<<<<<< HEAD
    if !session.is_admin() { // Check access for teachers
        if let Some(group) = opt_group {
            if group.admin != session.id {
                return Err(MedalError::AccessDenied)
            }
        } else {
            return Err(MedalError::AccessDenied)
=======
    if !session.is_admin() {
        // Check access for teachers
        if let Some(group) = opt_group {
            if group.admin != session.id {
                return Err(MedalError::AccessDenied);
            }
        } else {
            return Err(MedalError::AccessDenied);
>>>>>>> bed90f79
        }
    }

    let mut data = json_val::Map::new();
    if conn.get_group_complete(group_id).is_some() {
        if let Some(mut user) = conn.get_user_by_id(user_id) {
            user.managed_by = Some(group_id);
            conn.save_session(user);
            Ok(("delete_ok".to_string(), data))
        } else {
            data.insert("reason".to_string(), to_json(&"Benutzer existiert nicht."));
            Ok(("delete_fail".to_string(), data))
        }
    } else {
        data.insert("reason".to_string(), to_json(&"Gruppe existiert nicht."));
        Ok(("delete_fail".to_string(), data))
    }
}

pub fn admin_show_group<T: MedalConnection>(conn: &T, group_id: i32, session_token: &str) -> MedalValueResult {
    let session = conn.get_session(&session_token)
                      .ensure_logged_in()
                      .ok_or(MedalError::NotLoggedIn)?
                      .ensure_teacher_or_admin()
                      .ok_or(MedalError::AccessDenied)?;

    let group = conn.get_group_complete(group_id).unwrap(); // TODO handle error

    if !session.is_admin() {
        // Check access for teachers
        if group.admin != session.id {
            return Err(MedalError::AccessDenied);
        }
    }

    let mut data = json_val::Map::new();
    fill_user_data(&session, &mut data);

    let gi = GroupInfo { id: group.id.unwrap(),
                         name: group.name.clone(),
                         tag: group.tag.clone(),
                         code: group.groupcode.clone() };

    let v: Vec<MemberInfo> =
        group.members
             .iter()
             .map(|m| MemberInfo { id: m.id,
                                   firstname: m.firstname.clone().unwrap_or_else(|| "".to_string()),
                                   lastname: m.lastname.clone().unwrap_or_else(|| "".to_string()),
                                   grade: grade_to_string(m.grade),
                                   logincode: m.logincode.clone().unwrap_or_else(|| "".to_string()) })
             .collect();

    data.insert("group".to_string(), to_json(&gi));
    data.insert("member".to_string(), to_json(&v));
    data.insert("groupname".to_string(), to_json(&gi.name));
    data.insert("group_admin_id".to_string(), to_json(&group.admin));
    data.insert("can_delete".to_string(), to_json(&(v.len() == 0)));

    let user = conn.get_user_by_id(group.admin).ok_or(MedalError::AccessDenied)?;
    data.insert("group_admin_firstname".to_string(), to_json(&user.firstname));
    data.insert("group_admin_lastname".to_string(), to_json(&user.lastname));

    Ok(("admin_group".to_string(), data))
}

pub fn admin_delete_group<T: MedalConnection>(conn: &T, group_id: i32, session_token: &str, csrf_token: &str)
                                              -> MedalValueResult {
    let session = conn.get_session(&session_token)
                      .ensure_logged_in()
                      .ok_or(MedalError::NotLoggedIn)?
                      .ensure_teacher_or_admin()
                      .ok_or(MedalError::AccessDenied)?;

    if session.csrf_token != csrf_token {
        return Err(MedalError::CsrfCheckFailed);
    }

    let group = conn.get_group_complete(group_id).unwrap(); // TODO handle error

    if !session.is_admin() {
        // Check access for teachers
        if group.admin != session.id {
            return Err(MedalError::AccessDenied);
        }
    }

    let mut data = json_val::Map::new();
    if group.members.len() > 0 {
        data.insert("reason".to_string(), to_json(&"Gruppe ist nicht leer."));
        Ok(("delete_fail".to_string(), data))
    } else {
        conn.delete_group(group_id);
        Ok(("delete_ok".to_string(), data))
    }
}

pub fn admin_show_participation<T: MedalConnection>(conn: &T, user_id: i32, contest_id: i32, session_token: &str)
                                                    -> MedalValueResult {
    let session = conn.get_session(&session_token)
                      .ensure_logged_in()
                      .ok_or(MedalError::NotLoggedIn)?
                      .ensure_teacher_or_admin()
                      .ok_or(MedalError::AccessDenied)?;

    let (_, opt_group) = conn.get_user_and_group_by_id(user_id).ok_or(MedalError::AccessDenied)?;

    if !session.is_admin() {
        // Check access for teachers
        if let Some(ref group) = opt_group {
            if group.admin != session.id {
                return Err(MedalError::AccessDenied);
            }
        } else {
            return Err(MedalError::AccessDenied);
        }
    }

    let contest = conn.get_contest_by_id_complete(contest_id);

    #[rustfmt::skip]
    let subms: Vec<(String, Vec<(i32, Vec<(String, i32)>)>)> =
        contest.taskgroups
               .into_iter()
               .map(|tg| {
                   (tg.name,
                    tg.tasks
                      .into_iter()
                      .map(|t| {
                          (t.stars,
                           conn.get_all_submissions(user_id, t.id.unwrap(), None)
                               .into_iter()
                               .map(|s| {
                                   (self::time::strftime("%e. %b %Y, %H:%M", &self::time::at(s.date)).unwrap(), s.grade)
                               })
                               .collect())
                      })
                      .collect())
               })
               .collect();

    let mut data = json_val::Map::new();

    data.insert("submissions".to_string(), to_json(&subms));
    data.insert("contestid".to_string(), to_json(&contest.id));
    data.insert("contestname".to_string(), to_json(&contest.name));
    data.insert("has_timelimit".to_string(), to_json(&(contest.duration > 0)));

    if let Some(group) = opt_group {
        data.insert("group_id".to_string(), to_json(&group.id));
        data.insert("group_name".to_string(), to_json(&group.name));
    }

    let user = conn.get_user_by_id(user_id).ok_or(MedalError::AccessDenied)?;
    fill_user_data(&session, &mut data);
    fill_user_data_prefix(&user, &mut data, "user_");
    data.insert("user_id".to_string(), to_json(&user.id));

    let participation = conn.get_participation(user.id, contest_id).ok_or(MedalError::AccessDenied)?;
    data.insert("start_date".to_string(),
                to_json(&self::time::strftime("%e. %b %Y, %H:%M", &self::time::at(participation.start)).unwrap()));

    data.insert("can_delete".to_string(), to_json(&(contest.duration == 0 || session.is_admin.unwrap_or(false))));
    Ok(("admin_participation".to_string(), data))
}

pub fn admin_delete_participation<T: MedalConnection>(conn: &T, user_id: i32, contest_id: i32, session_token: &str,
                                                      csrf_token: &str)
                                                      -> MedalValueResult {
    let session = conn.get_session(&session_token)
                      .ensure_logged_in()
                      .ok_or(MedalError::NotLoggedIn)?
                      .ensure_teacher_or_admin()
                      .ok_or(MedalError::AccessDenied)?;

    if session.csrf_token != csrf_token {
        return Err(MedalError::CsrfCheckFailed);
    }

    let (user, opt_group) = conn.get_user_and_group_by_id(user_id).ok_or(MedalError::AccessDenied)?;
    let _part = conn.get_participation(user.id, contest_id).ok_or(MedalError::AccessDenied)?;
    let contest = conn.get_contest_by_id_complete(contest_id);

    if !session.is_admin() {
        // Check access for teachers
        if contest.duration > 0 {
            return Err(MedalError::AccessDenied);
        }

        if let Some(group) = opt_group {
            if group.admin != session.id {
                return Err(MedalError::AccessDenied);
            }
        } else {
            return Err(MedalError::AccessDenied);
        }
    }

    let mut data = json_val::Map::new();
    fill_user_data(&session, &mut data);

    conn.delete_participation(user_id, contest_id);
    Ok(("delete_ok".to_string(), data))
}

pub fn admin_show_contests<T: MedalConnection>(conn: &T, session_token: &str) -> MedalValueResult {
    let session = conn.get_session(&session_token)
                      .ensure_logged_in()
                      .ok_or(MedalError::NotLoggedIn)?
                      .ensure_admin()
                      .ok_or(MedalError::AccessDenied)?;

    let mut data = json_val::Map::new();
    fill_user_data(&session, &mut data);

    let mut contests: Vec<_> = conn.get_contest_list().into_iter().map(|contest| (contest.id, contest.name)).collect();
    contests.sort(); // Sort by id (sorts by natural order on fields)
    contests.reverse();

    data.insert("contests".to_string(), to_json(&contests));

    Ok(("admin_contests".to_string(), data))
}

pub fn admin_contest_export<T: MedalConnection>(conn: &T, contest_id: i32, session_token: &str) -> MedalResult<String> {
    conn.get_session(&session_token)
        .ensure_logged_in()
        .ok_or(MedalError::NotLoggedIn)?
        .ensure_admin()
        .ok_or(MedalError::AccessDenied)?;

    let contest = conn.get_contest_by_id_complete(contest_id);

    let taskgroup_ids: Vec<(i32, String)> =
        contest.taskgroups.into_iter().map(|tg| (tg.id.unwrap(), tg.name)).collect();
    let filename = format!("contest_{}__{}__{}.csv",
                           contest_id,
                           self::time::strftime("%F_%H-%M-%S", &self::time::now()).unwrap(),
                           helpers::make_filename_secret());

    conn.export_contest_results_to_file(contest_id, &taskgroup_ids, &format!("./export/{}", filename));

    Ok(filename)
}

pub fn admin_show_cleanup<T: MedalConnection>(conn: &T, session_token: &str) -> MedalValueResult {
    let session = conn.get_session(&session_token)
                      .ensure_logged_in()
                      .ok_or(MedalError::NotLoggedIn)?
                      .ensure_admin()
                      .ok_or(MedalError::AccessDenied)?;

    let mut data = json_val::Map::new();
    fill_user_data(&session, &mut data);

    Ok(("admin_cleanup".to_string(), data))
}

pub fn admin_do_cleanup<T: MedalConnection>(conn: &T, session_token: &str, csrf_token: &str) -> MedalValueResult {
    let session = conn.get_session(&session_token)
                      .ensure_logged_in()
                      .ok_or(MedalError::NotLoggedIn)?
                      .ensure_admin()
                      .ok_or(MedalError::AccessDenied)?;

    if session.csrf_token != csrf_token {
        return Err(MedalError::CsrfCheckFailed);
    }

    let now = time::get_time();
    let maxstudentage = now - time::Duration::days(180); // Delete managed users after 180 days of inactivity
    let maxteacherage = now - time::Duration::days(1095); // Delete teachers after 3 years of inactivity
    let maxage = now - time::Duration::days(3650); // Delete every user after 10 years of inactivity

    let result = conn.remove_old_users_and_groups(maxstudentage, Some(maxteacherage), Some(maxage));

    let mut data = json_val::Map::new();
    if let Ok((n_user, n_group, n_teacher, n_other)) = result {
        let infodata = format!(",\"n_user\":{},\"n_group\":{},\"n_teacher\":{},\"n_other\":{}",
                               n_user, n_group, n_teacher, n_other);
        data.insert("data".to_string(), to_json(&infodata));
        Ok(("delete_ok".to_string(), data))
    } else {
        data.insert("reason".to_string(), to_json(&"Fehler."));
        Ok(("delete_fail".to_string(), data))
    }
}

pub fn admin_do_session_cleanup<T: MedalConnection>(conn: &T, session_token: &str, csrf_token: &str)
                                                    -> MedalValueResult {
    let session = conn.get_session(&session_token)
                      .ensure_logged_in()
                      .ok_or(MedalError::NotLoggedIn)?
                      .ensure_admin()
                      .ok_or(MedalError::AccessDenied)?;

    if session.csrf_token != csrf_token {
        return Err(MedalError::CsrfCheckFailed);
    }

    let now = time::get_time();
    let maxage = now - time::Duration::days(30); // Delete all temporary sessions after 30 days

    let result = conn.remove_temporary_sessions(maxage);

    let mut data = json_val::Map::new();
    if let Ok((n_session,)) = result {
        let infodata = format!(",\"n_session\":{}", n_session);
        data.insert("data".to_string(), to_json(&infodata));
        Ok(("delete_ok".to_string(), data))
    } else {
        data.insert("reason".to_string(), to_json(&"Fehler."));
        Ok(("delete_fail".to_string(), data))
    }
}

pub fn admin_do_soft_cleanup<T: MedalConnection>(conn: &T, session_token: &str, csrf_token: &str) -> MedalValueResult {
    let session = conn.get_session(&session_token)
                      .ensure_logged_in()
                      .ok_or(MedalError::NotLoggedIn)?
                      .ensure_admin()
                      .ok_or(MedalError::AccessDenied)?;

    if session.csrf_token != csrf_token {
        return Err(MedalError::CsrfCheckFailed);
    }

    let result = conn.remove_unreferenced_participation_data();

    let mut data = json_val::Map::new();
    if let Ok((n_submission, n_grade, n_participation)) = result {
        let infodata = format!(",\"n_submission\":{},\"n_grade\":{},\"n_participation\":{}",
                               n_submission, n_grade, n_participation);
        data.insert("data".to_string(), to_json(&infodata));
        Ok(("delete_ok".to_string(), data))
    } else {
        data.insert("reason".to_string(), to_json(&"Fehler."));
        Ok(("delete_fail".to_string(), data))
    }
}

#[derive(PartialEq, Clone, Copy)]
pub enum UserType {
    User,
    Teacher,
    Admin,
}

pub enum UserSex {
    Female,
    Male,
    Unknown,
}

pub struct ForeignUserData {
    pub foreign_id: String,
    pub foreign_type: UserType,
    pub sex: UserSex,
    pub firstname: String,
    pub lastname: String,
}

pub fn login_oauth<T: MedalConnection>(conn: &T, user_data: ForeignUserData, oauth_provider_id: String)
                                       -> Result<(String, bool), (String, json_val::Map<String, json_val::Value>)> {
    match conn.login_foreign(None,
                             &oauth_provider_id,
                             &user_data.foreign_id,
                             (user_data.foreign_type != UserType::User,
                              user_data.foreign_type == UserType::Admin,
                              &user_data.firstname,
                              &user_data.lastname,
                              match user_data.sex {
                                  UserSex::Male => Some(1),
                                  UserSex::Female => Some(2),
                                  UserSex::Unknown => Some(0),
                              })) {
        Ok((session_token, last_activity)) => {
            let redirect_profile = if let Some(last_activity) = last_activity {
                let now = time::get_time();
                now - last_activity > time::Duration::days(60)
            } else {
                true
            };
            Ok((session_token, redirect_profile))
        }
        Err(()) => {
            let mut data = json_val::Map::new();
            data.insert("reason".to_string(), to_json(&"OAuth-Login failed.".to_string()));
            Err(("login".to_owned(), data))
        }
    }
}<|MERGE_RESOLUTION|>--- conflicted
+++ resolved
@@ -874,11 +874,7 @@
             };
             data.insert("auto_save_interval_ms".to_string(), to_json(&auto_save_interval_ms));
 
-<<<<<<< HEAD
-            if time_info.can_still_compete {
-=======
             if time_info.can_still_compete || time_info.is_review {
->>>>>>> bed90f79
                 data.insert("contestname".to_string(), to_json(&contest.name));
                 data.insert("name".to_string(), to_json(&tg.name));
                 data.insert("title".to_string(), to_json(&format!("Aufgabe „{}“ in {}", &tg.name, &contest.name)));
@@ -1513,12 +1509,8 @@
     }
 }
 
-<<<<<<< HEAD
-pub fn admin_move_user_to_group<T: MedalConnection>(conn: &T, user_id: i32, group_id: i32, session_token: &str, csrf_token: &str)
-=======
 pub fn admin_move_user_to_group<T: MedalConnection>(conn: &T, user_id: i32, group_id: i32, session_token: &str,
                                                     csrf_token: &str)
->>>>>>> bed90f79
                                                     -> MedalValueResult {
     let session = conn.get_session(&session_token)
                       .ensure_logged_in()
@@ -1532,15 +1524,6 @@
 
     let (_, opt_group) = conn.get_user_and_group_by_id(user_id).ok_or(MedalError::AccessDenied)?;
 
-<<<<<<< HEAD
-    if !session.is_admin() { // Check access for teachers
-        if let Some(group) = opt_group {
-            if group.admin != session.id {
-                return Err(MedalError::AccessDenied)
-            }
-        } else {
-            return Err(MedalError::AccessDenied)
-=======
     if !session.is_admin() {
         // Check access for teachers
         if let Some(group) = opt_group {
@@ -1549,7 +1532,6 @@
             }
         } else {
             return Err(MedalError::AccessDenied);
->>>>>>> bed90f79
         }
     }
 
