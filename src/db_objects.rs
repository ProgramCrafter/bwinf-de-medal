extern crate time;

use self::time::{Duration, Timespec};

#[derive(Clone)]
pub struct SessionUser {
    pub id: u32,
    pub session_token: Option<String>, // delete this to log out
    pub csrf_token: String,
    pub last_login: Option<Timespec>,
    pub last_activity: Option<Timespec>,
    pub permanent_login: bool,

    pub username: Option<String>,
    pub password: Option<String>,
    pub salt: Option<String>,
    pub logincode: Option<String>,
    pub email: Option<String>,
    pub email_unconfirmed: Option<String>,
    pub email_confirmationcode: Option<String>,

    pub firstname: Option<String>,
    pub lastname: Option<String>,
    pub street: Option<String>,
    pub zip: Option<String>,
    pub city: Option<String>,
    pub nation: Option<String>,
    pub grade: u8,

    pub is_teacher: bool,
    pub managed_by: Option<u32>,

    pub oauth_foreign_id: Option<String>,
    pub oauth_provider: Option<String>,
    // pub oauth_extra_data: Option<String>,

    // pub pms_id: Option<u32>,
    // pub pms_school_id: Option<u32>,
}

// Short version for display
#[derive(Clone, Default)]
pub struct UserInfo {
    pub id: u32,
    pub username: Option<String>,
    pub logincode: Option<String>,
    pub firstname: Option<String>,
    pub lastname: Option<String>,
}

#[derive(Clone)]
pub struct Group {
    pub id: Option<u32>,
    pub name: String,
    pub groupcode: String,
    pub tag: String,
    pub admin: u32,
    pub members: Vec<SessionUser>,
}

pub struct Contest {
    pub id: Option<u32>,
    pub location: String,
    pub filename: String,
    pub name: String,
    pub duration: u32,
    pub public: bool,
    pub start: Option<Timespec>,
    pub end: Option<Timespec>,
    pub taskgroups: Vec<Taskgroup>,
}

pub struct Taskgroup {
    pub id: Option<u32>,
    pub contest: u32,
    pub name: String,
    pub tasks: Vec<Task>,
}

pub struct Task {
    pub id: Option<u32>,
    pub taskgroup: u32,
    pub location: String,
    pub stars: u8,
}

pub struct Submission {
    pub id: Option<u32>,
    pub session_user: u32,
    pub task: u32,
    pub grade: u8,
    pub validated: bool,
    pub nonvalidated_grade: u8,
    pub needs_validation: bool,
    pub subtask_identifier: Option<String>,
    pub value: String,
    pub date: Timespec,
}

#[derive(Clone, Copy, Default)]
pub struct Grade {
    pub taskgroup: u32,
    pub user: u32,
    pub grade: Option<u8>,
    pub validated: bool,
}

pub struct Participation {
    pub contest: u32,
    pub user: u32,
    pub start: Timespec,
}

pub trait HasId {
    fn get_id(&self) -> Option<u32>;
    fn set_id(&mut self, id: u32);
}
impl HasId for Submission {
    fn get_id(&self) -> Option<u32> { self.id }
    fn set_id(&mut self, id: u32) { self.id = Some(id); }
}
impl HasId for Task {
    fn get_id(&self) -> Option<u32> { self.id }
    fn set_id(&mut self, id: u32) { self.id = Some(id); }
}
impl HasId for Taskgroup {
    fn get_id(&self) -> Option<u32> { self.id }
    fn set_id(&mut self, id: u32) { self.id = Some(id); }
}
impl HasId for Contest {
    fn get_id(&self) -> Option<u32> { self.id }
    fn set_id(&mut self, id: u32) { self.id = Some(id); }
}
impl HasId for Group {
    fn get_id(&self) -> Option<u32> { self.id }
    fn set_id(&mut self, id: u32) { self.id = Some(id); }
}

impl Contest {
    pub fn new(location: String, filename: String, name: String, duration: u32, public: bool,
               start: Option<Timespec>, end: Option<Timespec>)
               -> Self
    {
        Contest { id: None,
                  location: location,
                  filename: filename,
                  name: name,
                  duration: duration,
                  public: public,
                  start: start,
                  end: end,
                  taskgroups: Vec::new() }
    }
}

impl SessionUser {
    pub fn minimal(id: u32, session_token: String, csrf_token: String) -> Self {
        SessionUser { id: id,
                      session_token: Some(session_token),
                      csrf_token: csrf_token,
                      last_login: None,
                      last_activity: None, // now?
                      // müssen die überhaupt außerhalb der datenbankabstraktion sichtbar sein?
                      permanent_login: false,

                      username: None,
                      password: None,
                      salt: None,
                      logincode: None,
                      email: None,
                      email_unconfirmed: None,
                      email_confirmationcode: None,

                      firstname: None,
                      lastname: None,
                      street: None,
                      zip: None,
                      city: None,
                      nation: None,
                      grade: 0,

                      is_teacher: false,
                      managed_by: None,

                      oauth_foreign_id: None,
                      oauth_provider: None,
                      // oauth_extra_data: Option<String>,

                      //pms_id: None,
                      //pms_school_id: None,
        }
    }

    pub fn is_alive(&self) -> bool {
        let duration = if self.permanent_login { Duration::days(90) } else { Duration::minutes(90) };
        let now = time::get_time();
        if let Some(last_activity) = self.last_activity {
            now - last_activity < duration
        } else {
            false
        }
    }

    pub fn is_logged_in(&self) -> bool {
        (self.password.is_some() || self.logincode.is_some() || self.pms_id.is_some()) && self.is_alive()
    }

    pub fn ensure_alive(self) -> Option<Self> {
        if self.is_alive() {
            Some(self)
        } else {
            None
        }
    }

    pub fn ensure_logged_in(self) -> Option<Self> {
<<<<<<< HEAD
        if self.password.is_some() || self.logincode.is_some() || self.oauth_foreign_id.is_some() {
            self.ensure_alive()
=======
        if self.is_logged_in() {
            Some(self)
>>>>>>> f6c6ef0e
        } else {
            None
        }
    }
}

impl Taskgroup {
    pub fn new(name: String) -> Self { Taskgroup { id: None, contest: 0, name: name, tasks: Vec::new() } }
}

impl Task {
    pub fn new(location: String, stars: u8) -> Self {
        Task { id: None, taskgroup: 0, location: location, stars: stars }
    }
}<|MERGE_RESOLUTION|>--- conflicted
+++ resolved
@@ -202,7 +202,7 @@
     }
 
     pub fn is_logged_in(&self) -> bool {
-        (self.password.is_some() || self.logincode.is_some() || self.pms_id.is_some()) && self.is_alive()
+        (self.password.is_some() || self.logincode.is_some() || self.oauth_foreign_id.is_some()) && self.is_alive()
     }
 
     pub fn ensure_alive(self) -> Option<Self> {
@@ -214,13 +214,8 @@
     }
 
     pub fn ensure_logged_in(self) -> Option<Self> {
-<<<<<<< HEAD
-        if self.password.is_some() || self.logincode.is_some() || self.oauth_foreign_id.is_some() {
-            self.ensure_alive()
-=======
         if self.is_logged_in() {
             Some(self)
->>>>>>> f6c6ef0e
         } else {
             None
         }
