--- conflicted
+++ resolved
@@ -1124,17 +1124,12 @@
                      FROM submission;";
         let n_sub: i64 = self.query_map_one(query, &[], |row| row.get(0)).unwrap().unwrap();
 
-/*        let query = "SELECT contest, count(*)
+        let query = "SELECT contest, count(*)
                      FROM participation
                      GROUP BY contest
                      ORDER BY contest DESC;";
-<<<<<<< HEAD
-        let n_participations_by_id: Vec<(i64, i64)> =
-            self.query_map_many(query, &[], |row| (row.get(0), row.get(1))).unwrap();*/
-=======
         let n_participations_by_id: Vec<(i32, i64)> =
             self.query_map_many(query, &[], |row| (row.get(0), row.get(1))).unwrap();
->>>>>>> 119cfe28
 
         format!(
                 "{{
@@ -1161,10 +1156,10 @@
                 n_teacher,
                 n_part,
                 n_sub,
-                "" /*n_participations_by_id.iter()
+                n_participations_by_id.iter()
                                       .map(|(x, y)| -> String { format!("\"{}\": {}", x, y) })
                                       .collect::<Vec<String>>()
-                                      .join(",\n    ")*/
+                                      .join(",\n    ")
         )
     }
 
