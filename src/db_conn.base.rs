/*  medal                                                                                                            *\
 *  Copyright (C) 2022  Bundesweite Informatikwettbewerbe, Robert Czechowski                                                            *
 *                                                                                                                   *
 *  This program is free software: you can redistribute it and/or modify it under the terms of the GNU Affero        *
 *  General Public License as published  by the Free Software Foundation, either version 3 of the License, or (at    *
 *  your option) any later version.                                                                                  *
 *                                                                                                                   *
 *  This program is distributed in the hope that it will be useful, but WITHOUT ANY WARRANTY; without even the       *
 *  implied warranty of MERCHANTABILITY or FITNESS FOR A PARTICULAR PURPOSE.  See the GNU Affero General Public      *
 *  License for more details.                                                                                        *
 *                                                                                                                   *
 *  You should have received a copy of the GNU Affero General Public License along with this program.  If not, see   *
\*  <http://www.gnu.org/licenses/>.                                                                                  */

impl MedalObject<Connection> for Submission {
    fn save(&mut self, conn: &Connection) {
        match self.get_id() {
            Some(_id) => unimplemented!(),
            None => {
                let query = "INSERT INTO submission (task, session, grade, validated, nonvalidated_grade,
                                                     subtask_identifier, value, date, needs_validation)
                             VALUES ($1, $2, $3, $4, $5, $6, $7, $8, $9)";
                conn.execute(query,
                             &[&self.task,
                               &self.user,
                               &self.grade,
                               &self.validated,
                               &self.nonvalidated_grade,
                               &self.subtask_identifier,
                               &self.value,
                               &self.date,
                               &self.needs_validation])
                    .unwrap();
                self.set_id(conn.get_last_id().unwrap());
            }
        }
    }
}

impl MedalObject<Connection> for Participation {
    fn save(&mut self, conn: &Connection) {
        let query = "INSERT INTO participation (contest, session, start_date)
                     VALUES ($1, $2, $3)";
        conn.execute(query, &[&self.contest, &self.user, &self.start]).unwrap();
    }
}

impl MedalObject<Connection> for Group {
    fn save(&mut self, conn: &Connection) {
        match self.get_id() {
            Some(_id) => unimplemented!(),
            None => {
                let query = "INSERT INTO usergroup (name, groupcode, tag, admin, group_created)
                             VALUES ($1, $2, $3, $4, $5)";
                let now = time::get_time();
                println!("{:?}", now);
                conn.execute(query, &[&self.name, &self.groupcode, &self.tag, &self.admin, &now]).unwrap();
                self.set_id(conn.get_last_id().unwrap());
            }
        }
    }
}

impl MedalObject<Connection> for Task {
    fn save(&mut self, conn: &Connection) {
        let query = "SELECT id
                     FROM task
                     WHERE taskgroup = $1
                     AND location = $2";
        conn.query_map_one(query, &[&self.taskgroup, &self.location], |row| row.get(0))
            .unwrap_or(None)
            .map(|id| {
                self.set_id(id);
            })
            .unwrap_or(()); // Err means no entry yet and is expected result

        let id = match self.get_id() {
            Some(id) => {
                let query = "UPDATE task
                             SET taskgroup = $1, location = $2, stars = $3
                             WHERE id = $4";
                conn.execute(query, &[&self.taskgroup, &self.location, &self.stars, &id]).unwrap();
                id
            }
            None => {
                let query = "INSERT INTO task (taskgroup, location, stars)
                             VALUES ($1, $2, $3)";
                conn.execute(query, &[&self.taskgroup, &self.location, &self.stars]).unwrap();
                conn.get_last_id().unwrap()
            }
        };
        self.set_id(id);
    }
}

impl MedalObject<Connection> for Taskgroup {
    fn save(&mut self, conn: &Connection) {
        if let Some(first_task) = self.tasks.get(0) {
            let query = "SELECT taskgroup.id
                         FROM taskgroup
                         JOIN task
                         ON task.taskgroup = taskgroup.id
                         WHERE contest = $1
                         AND task.location = $2";
            conn.query_map_one(query, &[&self.contest, &first_task.location], |row| row.get(0))
                .unwrap_or(None)
                .map(|id| {
                    self.set_id(id);
                })
                .unwrap_or(()); // Err means no entry yet and is expected result
        }

        let id = match self.get_id() {
            Some(id) => {
                let query = "UPDATE taskgroup
                             SET contest = $1, name = $2, active = $3, positionalnumber = $4
                             WHERE id = $5";
                conn.execute(query, &[&self.contest, &self.name, &self.active, &self.positionalnumber, &id]).unwrap();
                id
            }
            None => {
                let query = "INSERT INTO taskgroup (contest, name, active, positionalnumber)
                             VALUES ($1, $2, $3, $4)";
                conn.execute(query, &[&self.contest, &self.name, &self.active, &self.positionalnumber]).unwrap();
                conn.get_last_id().unwrap()
            }
        };
        self.set_id(id);
        for mut task in &mut self.tasks {
            task.taskgroup = id;
            task.save(conn);
        }
    }
}

impl MedalObject<Connection> for Contest {
    fn save(&mut self, conn: &Connection) {
        let query = "SELECT id
                     FROM contest
                     WHERE location = $1
                     AND filename = $2";
        conn.query_map_one(query, &[&self.location, &self.filename], |row| row.get(0))
            .unwrap_or(None)
            .map(|id| {
                self.set_id(id);
            })
            .unwrap_or(()); // Err means no entry yet and is expected result

        let id = match self.get_id() {
            Some(id) => {
                let query = "UPDATE contest
                             SET location = $2,filename = $3, name = $4, duration = $5, public = $6, start_date = $7,
                                 end_date = $8, review_start_date = $9, review_end_date = $10, min_grade = $11,
                                 max_grade = $12, positionalnumber = $13, protected = $14, requires_login = $15,
                                 requires_contest = $16, secret = $17, message = $18
                             WHERE id = $1";
                conn.execute(query,
                             &[&id,
                               &self.location,
                               &self.filename,
                               &self.name,
                               &self.duration,
                               &self.public,
                               &self.start,
                               &self.end,
                               &self.review_start,
                               &self.review_end,
                               &self.min_grade,
                               &self.max_grade,
                               &self.positionalnumber,
                               &self.protected,
                               &self.requires_login,
                               &self.requires_contest,
                               &self.secret,
                               &self.message])
                    .unwrap();
                id
            }
            None => {
                let query = "INSERT INTO contest (location, filename, name, duration, public, start_date, end_date,
                                                  review_start_date, review_end_date, min_grade, max_grade,
                                                  positionalnumber, protected, requires_login, requires_contest, secret,
                                                  message)
                             VALUES ($1, $2, $3, $4, $5, $6, $7, $8, $9, $10, $11, $12, $13, $14, $15, $16, $17)";
                conn.execute(query,
                             &[&self.location,
                               &self.filename,
                               &self.name,
                               &self.duration,
                               &self.public,
                               &self.start,
                               &self.end,
                               &self.review_start,
                               &self.review_end,
                               &self.min_grade,
                               &self.max_grade,
                               &self.positionalnumber,
                               &self.protected,
                               &self.requires_login,
                               &self.requires_contest,
                               &self.secret,
                               &self.message])
                    .unwrap();
                conn.get_last_id().unwrap()
            }
        };
        self.set_id(id);
        for mut taskgroup in &mut self.taskgroups {
            taskgroup.contest = id;
            taskgroup.save(conn);
        }
    }
}

impl MedalConnection for Connection {
    fn reconnect(config: &config::Config) -> Self { Self::reconnect_concrete(config) }

    fn dbtype(&self) -> &'static str { "postgres" }

    fn migration_already_applied(&self, name: &str) -> bool {
        let create_string = "CREATE TABLE IF NOT EXISTS migrations (name TEXT PRIMARY KEY);";
        self.execute(create_string, &[]).unwrap();

        let query = "SELECT name FROM migrations WHERE name = $1";
        self.exists(query, &[&name])
    }

    fn apply_migration(&mut self, name: &str, contents: &str) {
        print!("Applying migration `{}` … ", name);

        let tx = self.transaction().unwrap();

        tx.batch_execute(&contents).unwrap();
        tx.execute("INSERT INTO migrations (name) VALUES ($1)", &[&name]).unwrap();

        tx.commit().unwrap();

        println!("OK.");
    }

    fn code_exists(&self, code: &str) -> bool {
        let query = "SELECT (
                       SELECT COUNT(*) FROM session WHERE logincode = $1
                     ) + (
                       SELECT COUNT(*) FROM usergroup WHERE groupcode = $1
                     ) AS count";

        let n_rows = self.query_map_one(query, &[&code], |row| row.get::<_, i64>(0) as i32).unwrap().unwrap();

        n_rows > 0
    }

    // fn get_session<T: ToSql>(&self, key: T, keyname: &str) -> Option<SessionUser> {
    fn get_session(&self, key: &str) -> Option<SessionUser> {
        let query = "SELECT id, csrf_token, last_login, last_activity, account_created, username, password,
                            salt, logincode, email, email_unconfirmed, email_confirmationcode, firstname, lastname, street,
                            zip, city, nation, grade, sex, is_admin, is_teacher, managed_by, oauth_provider, oauth_foreign_id
                     FROM session
                     WHERE session_token = $1";
        let session = self.query_map_one(query, &[&key], |row| SessionUser { id: row.get(0),
                                                                             session_token: Some(key.to_string()),
                                                                             csrf_token: row.get(1),
                                                                             last_login: row.get(2),
                                                                             last_activity: row.get(3),
                                                                             account_created: row.get(4),

                                                                             username: row.get(5),
                                                                             password: row.get(6),
                                                                             salt: row.get(7),
                                                                             logincode: row.get(8),
                                                                             email: row.get(9),
                                                                             email_unconfirmed: row.get(10),
                                                                             email_confirmationcode: row.get(11),

                                                                             firstname: row.get(12),
                                                                             lastname: row.get(13),
                                                                             street: row.get(14),
                                                                             zip: row.get(15),
                                                                             city: row.get(16),
                                                                             nation: row.get(17),
                                                                             grade: row.get(18),
                                                                             sex: row.get(19),

                                                                             is_admin: row.get(20),
                                                                             is_teacher: row.get(21),
                                                                             managed_by: row.get(22),

                                                                             oauth_provider: row.get(23),
                                                                             oauth_foreign_id: row.get(24) })
                          .ok()??;

        let session_duration = Duration::hours(12);
        let mimimal_activity_update_duration = Duration::minutes(3);
        let now = time::get_time();

        if let Some(last_activity) = session.last_activity {
            if now < last_activity + session_duration {
                if now > last_activity + mimimal_activity_update_duration {
                    let query = "UPDATE session
                                 SET last_activity = $1
                                 WHERE id = $2";
                    self.execute(query, &[&now, &session.id]).unwrap();
                }
                return Some(session);
            } else {
                // Session timed out
                // Should remove session token from session
                return None;
            }
        }
        // last_activity undefined
        // TODO: What should happen here?
        None
    }
    fn save_session(&self, session: SessionUser) {
        self.execute("UPDATE session
                      SET username = $1,
                          password = $2,
                          salt = $3,
                          logincode = $4,
                          firstname = $5,
                          lastname = $6,
                          street = $7,
                          zip = $8,
                          city = $9,
                          grade = $10,
                          sex = $11,
                          is_admin = $12,
                          is_teacher = $13,
                          managed_by = $14,
                          email = $15,
                          email_unconfirmed = $16
                      WHERE id = $17",
                     &[&session.username,
                       &session.password,
                       &session.salt,
                       &session.logincode,
                       &session.firstname,
                       &session.lastname,
                       &session.street,
                       &session.zip,
                       &session.city,
                       &session.grade,
                       &session.sex,
                       &session.is_admin,
                       &session.is_teacher,
                       &session.managed_by,
                       &session.email,
                       &session.email_unconfirmed,
                       &session.id])
            .unwrap();
    }
    fn new_session(&self, session_token: &str) -> SessionUser {
        let csrf_token = helpers::make_csrf_token();

        let now = time::get_time();
        let query = "INSERT INTO session (session_token, csrf_token, last_activity, account_created, grade, sex,
                                          is_teacher)
                     VALUES ($1, $2, $3, $4, $5, $6, $7)";
        self.execute(query, &[&session_token, &csrf_token, &now, &None::<time::Timespec>, &0, &None::<i32>, &false])
            .unwrap();

        let id = self.get_last_id().expect("Expected to get last row id");

        SessionUser::minimal(id, session_token.to_owned(), csrf_token)
    }
    fn session_set_activity_dates(&self, session_id: i32, account_created: Option<time::Timespec>,
                                  last_login: Option<time::Timespec>, last_activity: Option<time::Timespec>) {
        let query = "UPDATE session
                     SET account_created = $2, last_login = $3, last_activity = $4
                     WHERE id = $1";
        self.execute(query, &[&session_id, &account_created, &last_login, &last_activity]).unwrap();
    }
    fn get_session_or_new(&self, key: &str) -> Result<SessionUser, ()> {
        fn disable_old_session_and_create_new(conn: &Connection, key: &str) -> Result<SessionUser, ()> {
            let query = "UPDATE session
                         SET session_token = $1
                         WHERE session_token = $2";
            // TODO: Should a new session key be generated every time?
            conn.execute(query, &[&Option::<String>::None, &key]).map_err(|_| ())?;
            Ok(conn.new_session(&key))
        }

        if let Some(session) = self.get_session(&key).ensure_alive() {
            Ok(session)
        } else {
            disable_old_session_and_create_new(self, key)
        }
    }

    fn get_user_by_id(&self, user_id: i32) -> Option<SessionUser> {
        let query = "SELECT session_token, csrf_token, last_login, last_activity, account_created, username, password,
                            salt, logincode, email, email_unconfirmed, email_confirmationcode, firstname, lastname,
                            street, zip, city, nation, grade, sex, is_admin, is_teacher, managed_by, oauth_provider,
                            oauth_foreign_id
                     FROM session
                     WHERE id = $1";
        self.query_map_one(query, &[&user_id], |row| SessionUser { id: user_id,
                                                                   session_token: row.get(0),
                                                                   csrf_token: row.get(1),
                                                                   last_login: row.get(2),
                                                                   last_activity: row.get(3),
                                                                   account_created: row.get(4),

                                                                   username: row.get(5),
                                                                   password: row.get(6),
                                                                   salt: row.get(7),
                                                                   logincode: row.get(8),
                                                                   email: row.get(9),
                                                                   email_unconfirmed: row.get(10),
                                                                   email_confirmationcode: row.get(11),

                                                                   firstname: row.get(12),
                                                                   lastname: row.get(13),
                                                                   street: row.get(14),
                                                                   zip: row.get(15),
                                                                   city: row.get(16),
                                                                   nation: row.get(17),
                                                                   grade: row.get(18),
                                                                   sex: row.get(19),

                                                                   is_admin: row.get(20),
                                                                   is_teacher: row.get(21),
                                                                   managed_by: row.get(22),

                                                                   oauth_provider: row.get(23),
                                                                   oauth_foreign_id: row.get(24) })
            .ok()?
    }

    fn get_user_and_group_by_id(&self, user_id: i32) -> Option<(SessionUser, Option<Group>)> {
        let session = self.get_user_by_id(user_id)?;

        let group_id = match session.managed_by {
            Some(id) => id,
            None => return Some((session, None)),
        };

        let query = "SELECT name, groupcode, tag, admin
                     FROM usergroup
                     WHERE id = $1";
        let res = self.query_map_one(query, &[&group_id], |row| Group { id: Some(group_id),
                                                                        name: row.get(0),
                                                                        groupcode: row.get(1),
                                                                        tag: row.get(2),
                                                                        admin: row.get(3),
                                                                        members: Vec::new() })
                      .ok()?;
        match res {
            Some(group) => Some((session, Some(group))),
            _ => Some((session, None)),
        }
    }

    //TODO: use session
    fn login(&self, _session: Option<&str>, username: &str, password: &str) -> Result<String, ()> {
        let query = "SELECT id, password, salt
                     FROM session
                     WHERE username = $1";
        self.query_map_one(query, &[&username], |row| {
                let (id, password_hash, salt): (i32, Option<String>, Option<String>) =
                    (row.get(0), row.get(1), row.get(2));

                //password_hash ist das, was in der Datenbank steht
                if helpers::verify_password(&password,
                                            &salt.ok_or_else(|| println!("salt from database empty"))?,
                                            &password_hash.ok_or_else(|| println!("password from database empty"))?)
                {
                    // TODO: fail more pleasantly
                    // Login okay, update session now!

                    let session_token = helpers::make_session_token();
                    let csrf_token = helpers::make_csrf_token();
                    let now = time::get_time();

                    let query = "UPDATE session
                                 SET session_token = $1, csrf_token = $2, last_login = $3, last_activity = $3
                                 WHERE id = $4";
                    self.execute(query, &[&session_token, &csrf_token, &now, &id]).unwrap();

                    Ok(session_token)
                } else {
                    Err(())
                }
            })
            .map_err(|_| ())?
            .ok_or(())?
    }

    //TODO: use session
    fn login_with_code(&self, _session: Option<&str>, logincode: &str) -> Result<String, ()> {
        if logincode == "" {
            return Err(());
        }

        let query = "SELECT id
                     FROM session
                     WHERE logincode = $1";
        self.query_map_one(query, &[&logincode], |row| {
                // Login okay, update session now!
                let id: i32 = row.get(0);

                let session_token = helpers::make_session_token();
                let csrf_token = helpers::make_csrf_token();
                let now = time::get_time();

                let query = "UPDATE session
                             SET session_token = $1, csrf_token = $2, last_login = $3, last_activity = $3
                             WHERE id = $4";
                self.execute(query, &[&session_token, &csrf_token, &now, &id]).unwrap();

                session_token
            })
            .map_err(|_| ())?
            .ok_or(())
    }

    //TODO: use session
    fn login_foreign(&self, _session: Option<&str>, provider_id: &str, foreign_id: &str,
                     (is_teacher, is_admin, firstname, lastname, sex): (bool, bool, &str, &str, Option<i32>))
                     -> Result<(String, Option<time::Timespec>), ()> {
        let session_token = helpers::make_session_token();
        let csrf_token = helpers::make_csrf_token();
        let now = time::get_time();

        let query = "SELECT id, last_activity
                     FROM session
                     WHERE oauth_foreign_id = $1
                           AND oauth_provider = $2";
        match self.query_map_one(query, &[&foreign_id, &provider_id], |row| -> (i32, time::Timespec) {
                      (row.get(0), row.get(1))
                  }) {
            Ok(Some((id, last_activity))) => {
                let query = "UPDATE session
                             SET session_token = $1, csrf_token = $2, last_login = $3, last_activity = $3,
                                 is_teacher = $4, is_admin = $5,  firstname = $6, lastname = $7, sex = $8
                             WHERE id = $9";
                self.execute(query,
                             &[&session_token,
                               &csrf_token,
                               &now,
                               &is_teacher,
                               &is_admin,
                               &firstname,
                               &lastname,
                               &sex,
                               &id])
                    .unwrap();

                Ok((session_token, Some(last_activity)))
            }
            // Add!
            _ => {
                let query = "INSERT INTO session (session_token, csrf_token, last_login, last_activity,
                                                  account_created, grade, sex, is_teacher, is_admin, oauth_foreign_id,
                                                  oauth_provider, firstname, lastname)
                             VALUES ($1, $2, $3, $4, $5, $6, $7, $8, $9, $10, $11, $12, $13)";
                self.execute(query,
                             &[&session_token,
                               &csrf_token,
                               &now,
                               &now,
                               &now,
                               &(if is_teacher { 255 } else { 0 }),
                               &sex,
                               &is_teacher,
                               &is_admin,
                               &foreign_id,
                               &provider_id,
                               &firstname,
                               &lastname])
                    .unwrap();

                Ok((session_token, None))
            }
        }
    }

    //TODO: use session
    fn create_user_with_groupcode(&self, _session: Option<&str>, groupcode: &str) -> Result<String, ()> {
        if groupcode == "" {
            return Err(());
        }

        let query = "SELECT id
                     FROM usergroup
                     WHERE groupcode = $1";
        let group_id =
            self.query_map_one(query, &[&groupcode], |row| -> i32 { row.get(0) }).map_err(|_| ())?.ok_or(())?;

        // Login okay, create session!
        let session_token = helpers::make_session_token();
        let csrf_token = helpers::make_csrf_token();
        let now = time::get_time();

        // TODO: Refactor this into function
        let mut logincode = String::new();
        for i in 0..10 {
            if i == 9 {
                panic!("ERROR: Too many logincode collisions! Give up ...");
            }
            logincode = helpers::make_logincode();
            if !self.code_exists(&logincode) {
                break;
            }
            println!("WARNING: Logincode collision! Retrying ...");
        }

        let query = "INSERT INTO session (session_token, csrf_token, last_login, last_activity, account_created,
                                          logincode, grade, sex, is_teacher, managed_by)
                     VALUES ($1, $2, $3, $4, $5, $6, $7, $8, $9, $10)";
        self.execute(query,
                     &[&session_token, &csrf_token, &now, &now, &now, &logincode, &0, &None::<i32>, &false, &group_id])
            .unwrap();

        Ok(session_token)
    }

    fn create_group_with_users(&self, mut group: Group) {
        // Generate group ID:
        group.save(self);

        let now = time::get_time();

        for user in group.members {
            let csrf_token = helpers::make_csrf_token();

            let mut logincode = String::new();
            for i in 0..10 {
                if i == 9 {
                    panic!("ERROR: Too many logincode collisions! Give up ...");
                }
                logincode = helpers::make_logincode();
                if !self.code_exists(&logincode) {
                    break;
                }
                println!("WARNING: Logincode collision! Retrying ...");
            }

            let query = "INSERT INTO session (firstname, lastname, csrf_token, account_created, logincode, grade, sex,
                                              is_teacher, managed_by)
                         VALUES ($1, $2, $3, $4, $5, $6, $7, $8, $9)";
            self.execute(query,
                         &[&user.firstname,
                           &user.lastname,
                           &csrf_token,
                           &now,
                           &logincode,
                           &user.grade,
                           &user.sex,
                           &false,
                           &group.id])
                .unwrap();
        }
    }

    fn logout(&self, session: &str) {
        let query = "UPDATE session
                     SET session_token = NULL
                     WHERE session_token = $1";
        self.execute(query, &[&session]).unwrap();
    }

    fn signup(&self, session_token: &str, username: &str, email: &str, password_hash: String, salt: &str)
              -> SignupResult {
        let mut session_user = self.get_session_or_new(&session_token).unwrap();

        if session_user.is_logged_in() {
            return SignupResult::UserLoggedIn;
        }

        if let Ok(None) = self.query_map_one("SELECT username FROM session WHERE username = $1",
                                             &[&username],
                                             |row| -> Option<String> { row.get(0) })
        {
        } else {
            //This username already exists!
            return SignupResult::UsernameTaken;
        }
        if let Ok(None) = self.query_map_one("SELECT email, email_unconfirmed FROM session WHERE email = $1 OR email_unconfirmed = $1",
                                             &[&email],
                                             |row| -> (Option<String>, Option<String>) { (row.get(0), row.get(1)) })
        {
        } else {
            //This email already exists!
            return SignupResult::EmailTaken;
        }

        session_user.username = Some(username.to_string());
        session_user.email_unconfirmed = Some(email.to_string());
        session_user.password = Some(password_hash);
        session_user.salt = Some(salt.to_string());

        self.save_session(session_user);
        SignupResult::SignedUp
    }

    fn load_submission(&self, session: &SessionUser, task: i32, subtask: Option<&str>) -> Option<Submission> {
        match subtask {
            None => {
                let query = "SELECT id, grade, validated, nonvalidated_grade, value, date, needs_validation
                             FROM submission
                             WHERE task = $1
                             AND session = $2
                             ORDER BY id DESC
                             LIMIT 1";
                self.query_map_one(query, &[&task, &session.id], |row| Submission { id: Some(row.get(0)),
                                                                                    task,
                                                                                    user: session.id,
                                                                                    grade: row.get(1),
                                                                                    validated: row.get(2),
                                                                                    nonvalidated_grade: row.get(3),
                                                                                    subtask_identifier: None,
                                                                                    value: row.get(4),
                                                                                    date: row.get(5),
                                                                                    needs_validation: row.get(6) })
                    .ok()?
            }
            Some(subtask_id) => {
                let query = "SELECT id, grade, validated, nonvalidated_grade, value, date, needs_validation
                             FROM submission
                             WHERE task = $1
                             AND session = $2
                             AND subtask_identifier = $3
                             ORDER BY id DESC
                             LIMIT 1";
                self.query_map_one(query, &[&task, &session.id, &subtask_id], |row| {
                        Submission { id: Some(row.get(0)),
                                     task,
                                     user: session.id,
                                     grade: row.get(1),
                                     validated: row.get(2),
                                     nonvalidated_grade: row.get(3),
                                     subtask_identifier: Some(subtask_id.to_string()),
                                     value: row.get(4),
                                     date: row.get(5),
                                     needs_validation: row.get(6) }
                    })
                    .ok()?
            }
        }
    }
    fn get_all_submissions(&self, session_id: i32, task: i32, subtask: Option<&str>) -> Vec<Submission> {
        match subtask {
            None => {
                let query = "SELECT id, grade, validated, nonvalidated_grade, value, date, needs_validation
                             FROM submission
                             WHERE task = $1
                             AND session = $2
                             ORDER BY date";
                self.query_map_many(query, &[&task, &session_id], |row| Submission { id: Some(row.get(0)),
                                                                                     task,
                                                                                     user: session_id,
                                                                                     grade: row.get(1),
                                                                                     validated: row.get(2),
                                                                                     nonvalidated_grade: row.get(3),
                                                                                     subtask_identifier: None,
                                                                                     value: row.get(4),
                                                                                     date: row.get(5),
                                                                                     needs_validation: row.get(6) })
                    .unwrap()
            }
            _ => unimplemented!(),
        }
    }
    fn submit_submission(&self, mut submission: Submission) {
        submission.save(self);

        let mut grade = self.get_grade_by_submission(submission.id.unwrap());
        if grade.grade.is_none() || submission.grade > grade.grade.unwrap() {
            grade.grade = Some(submission.grade);
            grade.validated = false;
            grade.save(self);
        }
    }
    fn get_grade_by_submission(&self, submission_id: i32) -> Grade {
        let query = "SELECT grade.taskgroup, grade.session, grade.grade, grade.validated
                     FROM grade
                     JOIN task ON grade.taskgroup = task.taskgroup
                     JOIN submission ON task.id = submission.task
                     AND grade.session = submission.session
                     WHERE submission.id = $1";
        self.query_map_one(query, &[&submission_id], |row| Grade { taskgroup: row.get(0),
                                                                   user: row.get(1),
                                                                   grade: row.get(2),
                                                                   validated: row.get(3) })
            .unwrap_or(None)
            .unwrap_or_else(|| {
                let query = "SELECT task.taskgroup, submission.session
                         FROM submission
                         JOIN task ON task.id = submission.task
                         WHERE submission.id = $1";
                self.query_map_one(query, &[&submission_id], |row| Grade { taskgroup: row.get(0),
                                                                           user: row.get(1),
                                                                           grade: None,
                                                                           validated: false })
                    .unwrap()
                    .unwrap() // should this unwrap?
            })
    }

    fn get_contest_groups_grades(&self, session_id: i32, contest_id: i32)
                                 -> (Vec<String>, Vec<(Group, Vec<(UserInfo, Vec<Grade>)>)>) {
        let query = "SELECT id, name
                     FROM taskgroup
                     WHERE contest = $1
                     AND active = $2
                     ORDER BY positionalnumber";
        let tasknames: Vec<(i32, String)> =
            self.query_map_many(query, &[&contest_id, &true], |row| (row.get(0), row.get(1))).unwrap();

        let mut taskindex: ::std::collections::BTreeMap<i32, usize> = ::std::collections::BTreeMap::new();

        let n_tasks = tasknames.len();
        for (index, (i, _)) in tasknames.iter().enumerate() {
            taskindex.insert(*i, index);
        }

        let query = "SELECT grade.taskgroup, grade.session, grade.grade, grade.validated, usergroup.id, usergroup.name,
                            usergroup.groupcode, usergroup.tag, student.id, student.username, student.logincode,
                            student.firstname, student.lastname, student.grade AS sgrade
                     FROM grade
                     JOIN taskgroup ON grade.taskgroup = taskgroup.id
                     JOIN session AS student ON grade.session = student.id
                     JOIN usergroup ON student.managed_by = usergroup.id
                     WHERE usergroup.admin = $1
                     AND taskgroup.contest = $2
                     AND taskgroup.active = $3
                     ORDER BY usergroup.id, sgrade, student.lastname, student.firstname, student.id,
                              taskgroup.positionalnumber";
        let gradeinfo =
            self.query_map_many(query, &[&session_id, &contest_id, &true], |row| {
                    (Grade { taskgroup: row.get(0), user: row.get(1), grade: row.get(2), validated: row.get(3) },
                     Group { id: Some(row.get(4)),
                             name: row.get(5),
                             groupcode: row.get(6),
                             tag: row.get(7),
                             admin: session_id,
                             members: Vec::new() },
                     UserInfo { id: row.get(8),
                                username: row.get(9),
                                logincode: row.get(10),
                                firstname: row.get(11),
                                lastname: row.get(12),
                                grade: row.get(13) })
                })
                .unwrap();
        let mut gradeinfo_iter = gradeinfo.iter();

        if let Some(t /*Ok((grade, mut group, mut userinfo))*/) = gradeinfo_iter.next() {
            let (grade, mut group, mut userinfo) = t.clone();

            let mut grades: Vec<Grade> = vec![Default::default(); n_tasks];
            let mut users: Vec<(UserInfo, Vec<Grade>)> = Vec::new();
            let mut groups: Vec<(Group, Vec<(UserInfo, Vec<Grade>)>)> = Vec::new();

            let index = grade.taskgroup;
            grades[taskindex[&index]] = grade;

            for ggu in gradeinfo_iter {
                let (g, gr, ui) = ggu;
                if gr.id != group.id {
                    users.push((userinfo, grades));
                    userinfo = ui.clone();
                    grades = vec![Default::default(); n_tasks];

                    groups.push((group, users));
                    group = gr.clone();
                    users = Vec::new();
                } else if ui.id != userinfo.id {
                    users.push((userinfo, grades));
                    userinfo = ui.clone();
                    grades = vec![Default::default(); n_tasks];
                }
                let index = g.taskgroup;
                grades[taskindex[&index]] = *g;
            }
            users.push((userinfo, grades));
            groups.push((group, users));

            (tasknames.iter().map(|(_, name)| name.clone()).collect(), groups)
        } else {
            (Vec::new(), Vec::new()) // should those be default filled?
        }
    }
    fn get_contest_user_grades(&self, session_token: &str, contest_id: i32) -> Vec<Grade> {
        let query = "SELECT id, name
                     FROM taskgroup
                     WHERE contest = $1
                     AND active = $2
                     ORDER BY positionalnumber";
        let tasknames: Vec<(i32, String)> =
            self.query_map_many(query, &[&contest_id, &true], |row| (row.get(0), row.get(1))).unwrap();
        let mut taskindex: ::std::collections::BTreeMap<i32, usize> = ::std::collections::BTreeMap::new();

        let n_tasks = tasknames.len();
        for (index, (i, _)) in tasknames.iter().enumerate() {
            taskindex.insert(*i, index);
        }

        let query = "SELECT grade.taskgroup, grade.session, grade.grade, grade.validated
                     FROM grade
                     JOIN taskgroup ON grade.taskgroup = taskgroup.id
                     JOIN session ON session.id = grade.session
                     WHERE session.session_token = $1
                     AND taskgroup.contest = $2
                     AND taskgroup.active = $3
                     ORDER BY taskgroup.positionalnumber";
        let gradeinfo =
            self.query_map_many(query, &[&session_token, &contest_id, &true], |row| Grade { taskgroup: row.get(0),
                                                                                            user: row.get(1),
                                                                                            grade: row.get(2),
                                                                                            validated: row.get(3) })
                .unwrap();
        let gradeinfo_iter = gradeinfo.iter();

        let mut grades: Vec<Grade> = vec![Default::default(); n_tasks];

        for g in gradeinfo_iter {
            let index = g.taskgroup;
            grades[taskindex[&index]] = *g;
        }

        grades
    }

    fn get_taskgroup_user_grade(&self, session_token: &str, taskgroup_id: i32) -> Grade {
        let query = "SELECT grade.taskgroup, grade.session, grade.grade, grade.validated
                     FROM grade
                     JOIN session ON session.id = grade.session
                     WHERE session.session_token = $1
                     AND grade.taskgroup = $2";
        self.query_map_one(query, &[&session_token, &taskgroup_id], |row| Grade { taskgroup: row.get(0),
                                                                                  user: row.get(1),
                                                                                  grade: row.get(2),
                                                                                  validated: row.get(3) })
            .unwrap_or(None)
            .unwrap_or_default()
    }

    /* Warning: This function makes no use of rusts typeb safety. Handle with care when changeing */
    fn export_contest_results_to_file(&self, contest_id: i32, taskgroups: &[(i32, String)], filename: &str) {
        use std::fs::OpenOptions;
        let file = OpenOptions::new().write(true).create(true).truncate(true).open(filename).unwrap();
        let mut headers = vec!["id",
                               "username",
                               "logincode",
                               "oauth_foreign_id",
                               "oauth_provider",
                               "firstname",
                               "lastname",
                               "grade",
                               "sex",
                               "is_teacher",
                               "group_id",
                               "group_name",
                               "group_tag",
                               "teacher_id",
                               "teacher_firstname",
                               "teacher_lastname",
                               "teacher_oauth_foreign_id",
                               "teacher_oauth_school_id",
                               "teacher_oauth_provider",
                               "contest_id",
                               "start_date"];

        let mut select_part = String::new();
        let mut join_part = String::new();

        let mut join_params = gen_tosql_vector();

        join_params.push(&contest_id);

        for (n, (id, name)) in taskgroups.iter().enumerate() {
            use std::fmt::Write;

            write!(select_part, ",\n g{}.grade ", n).unwrap();
            write!(join_part,
                   "\n LEFT JOIN grade AS g{} ON session.id = g{}.session AND g{}.taskgroup = ${} ",
                   n,
                   n,
                   n,
                   n + 2).unwrap();
            join_params.push(id);
            headers.push(&name);
        }

        let query = format!("SELECT session.id,
                                    session.username,
                                    session.logincode,
                                    session.oauth_foreign_id,
                                    session.oauth_provider,
                                    session.firstname,
                                    session.lastname,
                                    session.grade,
                                    session.sex,
                                    session.is_teacher,
                                    session.managed_by,
                                    usergroup.name,
                                    usergroup.tag,
                                    teacher.id,
                                    teacher.firstname,
                                    teacher.lastname,
                                    teacher.oauth_foreign_id,
                                    teacher.oauth_provider,
                                    participation.contest,
                                    participation.start_date
                                    {}
                             FROM participation
                             JOIN session ON participation.session = session.id
                             {}
                             LEFT JOIN usergroup ON session.managed_by = usergroup.id
                             LEFT JOIN session AS teacher ON usergroup.admin = teacher.id
                             WHERE participation.contest = $1",
                            select_part, join_part);

        use csv::Writer;
        let mut wtr = Writer::from_writer(file);
        wtr.serialize(&headers).unwrap();
        wtr.flush().unwrap();

        let file = wtr.into_inner().unwrap();
        let mut wtr = Writer::from_writer(file);

        self.query_map_many(&query, join_params.as_slice(), |row| {
                let mut points = Vec::new();
                for i in 20..20 + taskgroups.len() {
                    points.push(row.get::<_, Option<i32>>(i));
                }

                let teacher_oauth_and_school_id = row.get::<_, Option<String>>(16);
                let (teacher_oauth_id, teacher_school_id) = if let Some(toasi) = teacher_oauth_and_school_id {
                    let mut v = toasi.split('/');
                    let oid: Option<String> = v.next().map(|s| s.to_owned());
                    let sid: Option<String> = v.next().map(|s| s.to_owned());
                    (oid, sid)
                } else {
                    (None, None)
                };

                // Serialized as several tuples because Serde only supports tuples up to a certain length
                // (16 according to https://docs.serde.rs/serde/trait.Deserialize.html)
                wtr.serialize(((row.get::<_, i32>(0),
                                row.get::<_, Option<String>>(1),
                                row.get::<_, Option<String>>(2),
                                row.get::<_, Option<String>>(3),
                                row.get::<_, Option<String>>(4),
                                row.get::<_, Option<String>>(5),
                                row.get::<_, Option<String>>(6),
                                row.get::<_, i32>(7),
                                row.get::<_, Option<i32>>(8),
                                row.get::<_, bool>(9)),
                               (row.get::<_, Option<i32>>(10),
                                row.get::<_, Option<String>>(11),
                                row.get::<_, Option<String>>(12),
                                row.get::<_, Option<i32>>(13),
                                row.get::<_, Option<String>>(14),
                                row.get::<_, Option<String>>(15),
                                teacher_oauth_id,
                                teacher_school_id,
                                row.get::<_, Option<String>>(17)),
                               row.get::<_, Option<i32>>(18),
                               row.get::<_, Option<time::Timespec>>(19)
                                  .map(|ts| self::time::strftime("%FT%T%z", &time::at(ts)).unwrap()),
                               points))
                   .unwrap();
            })
            .unwrap();
        wtr.flush().unwrap();
    }

    fn get_submission_by_id_complete_shallow_contest(&self, submission_id: i32)
                                                     -> Option<(Submission, Task, Taskgroup, Contest)> {
        let query = "SELECT submission.session, submission.grade, submission.validated, submission.nonvalidated_grade,
                            submission.needs_validation, submission.subtask_identifier, submission.value,
                            submission.date,
                            task.id, task.location, task.stars,
                            taskgroup.id, taskgroup.name, taskgroup.active, taskgroup.positionalnumber,
                            contest.id, contest.location, contest.filename, contest.name, contest.duration,
                            contest.public, contest.protected
                     FROM submission
                     JOIN task ON task.id = submission.task
                     JOIN taskgroup ON taskgroup.id = task.taskgroup
                     JOIN contest ON contest.id = taskgroup.contest
                     WHERE submission.id = $1";
        self.query_map_one(query, &[&submission_id], |row| {
                (Submission { id: Some(submission_id),
                              user: row.get(0),
                              task: row.get(8),
                              grade: row.get(1),
                              validated: row.get(2),
                              nonvalidated_grade: row.get(3),
                              needs_validation: row.get(4),
                              subtask_identifier: row.get(5),
                              value: row.get(6),
                              date: row.get(7) },
                 Task { id: Some(row.get(8)), taskgroup: row.get(11), location: row.get(9), stars: row.get(10) },
                 Taskgroup { id: row.get(11),
                             contest: row.get(15),
                             name: row.get(12),
                             active: row.get(13),
                             positionalnumber: row.get(14),
                             tasks: Vec::new() },
                 Contest { id: row.get(15),
                           location: row.get(16),
                           filename: row.get(17),
                           name: row.get(18),
                           duration: row.get(19),
                           public: row.get(20),
                           start: None,
                           end: None,
                           review_start: None,
                           review_end: None,
                           min_grade: None,
                           max_grade: None,
                           positionalnumber: None,
                           requires_login: None,
                           requires_contest: None,
                           protected: row.get(21),
                           secret: None,
                           taskgroups: Vec::new(),
                           message: None })
            })
            .unwrap()
    }

    fn get_contest_list(&self) -> Vec<Contest> {
        let query = "SELECT id, location, filename, name, duration, public, start_date, end_date, review_start_date,
                            review_end_date, min_grade, max_grade, positionalnumber, protected, requires_login,
                            requires_contest, secret, message
                     FROM contest
                     ORDER BY positionalnumber DESC";
        self.query_map_many(query, &[], |row| Contest { id: Some(row.get(0)),
                                                        location: row.get(1),
                                                        filename: row.get(2),
                                                        name: row.get(3),
                                                        duration: row.get(4),
                                                        public: row.get(5),
                                                        start: row.get(6),
                                                        end: row.get(7),
                                                        review_start: row.get(8),
                                                        review_end: row.get(9),
                                                        min_grade: row.get(10),
                                                        max_grade: row.get(11),
                                                        positionalnumber: row.get(12),
                                                        protected: row.get(13),
                                                        requires_login: row.get(14),
                                                        requires_contest: row.get(15),
                                                        secret: row.get(16),
                                                        message: row.get(17),
                                                        taskgroups: Vec::new() })
            .unwrap()
    }

    fn get_contest_by_id(&self, contest_id: i32) -> Option<Contest> {
        let query = "SELECT location, filename, name, duration, public, start_date, end_date, review_start_date,
                            review_end_date, min_grade, max_grade, protected, requires_login, requires_contest, secret,
                            message
                     FROM contest
                     WHERE id = $1";
        self.query_map_one(query, &[&contest_id], |row| Contest { id: Some(contest_id),
                                                                  location: row.get(0),
                                                                  filename: row.get(1),
                                                                  name: row.get(2),
                                                                  duration: row.get(3),
                                                                  public: row.get(4),
                                                                  start: row.get(5),
                                                                  end: row.get(6),
                                                                  review_start: row.get(7),
                                                                  review_end: row.get(8),
                                                                  min_grade: row.get(9),
                                                                  max_grade: row.get(10),
                                                                  positionalnumber: None,
                                                                  protected: row.get(11),
                                                                  requires_login: row.get(12),
                                                                  requires_contest: row.get(13),
                                                                  secret: row.get(14),
                                                                  message: row.get(15),
                                                                  taskgroups: Vec::new() })
            .unwrap()
    }

    fn get_contest_by_id_complete(&self, contest_id: i32) -> Option<Contest> {
        let query = "SELECT contest.location, contest.filename, contest.name, contest.duration, contest.public,
                            contest.start_date, contest.end_date, contest.review_start_date, contest.review_end_date,
                            contest.min_grade, contest.max_grade, contest.protected, contest.requires_login,
                            contest.requires_contest, contest.secret, contest.message,
                            taskgroup.id, taskgroup.name,
                            task.id, task.location, task.stars
                     FROM contest
                     JOIN taskgroup ON contest.id = taskgroup.contest
                     JOIN task ON taskgroup.id = task.taskgroup
                     WHERE contest.id = $1
                     AND taskgroup.active = $2
                     ORDER BY taskgroup.positionalnumber";
        let taskgroupcontest =
            self.query_map_many(query, &[&contest_id, &true], |row| {
                    (Contest { id: Some(contest_id),
                               location: row.get(0),
                               filename: row.get(1),
                               name: row.get(2),
                               duration: row.get(3),
                               public: row.get(4),
                               start: row.get(5),
                               end: row.get(6),
                               review_start: row.get(7),
                               review_end: row.get(8),
                               min_grade: row.get(9),
                               max_grade: row.get(10),
                               positionalnumber: None,
                               protected: row.get(11),
                               requires_login: row.get(12),
                               requires_contest: row.get(13),
                               secret: row.get(14),
                               message: row.get(15),
                               taskgroups: Vec::new() },
                     Taskgroup { id: Some(row.get(16)),
                                 contest: contest_id,
                                 name: row.get(17),
                                 active: true,
                                 positionalnumber: None,
                                 tasks: Vec::new() },
                     Task { id: Some(row.get(18)), taskgroup: row.get(16), location: row.get(19), stars: row.get(20) })
                })
                .unwrap();
        let mut taskgroupcontest_iter = taskgroupcontest.into_iter();

        if let Some((mut contest, mut taskgroup, task)) = taskgroupcontest_iter.next() {
            taskgroup.tasks.push(task);
            for tgc in taskgroupcontest_iter {
                let (_, tg, t) = tgc;
                if tg.id != taskgroup.id {
                    contest.taskgroups.push(taskgroup);
                    taskgroup = tg;
                }
                taskgroup.tasks.push(t);
            }
            contest.taskgroups.push(taskgroup);
            Some(contest)
        } else {
            // If the contest has no tasks, we fall back to the function, that does not try to gather the task
            // information
            self.get_contest_by_id(contest_id)
        }
    }

    fn get_contest_by_id_partial(&self, contest_id: i32) -> Option<Contest> {
        let query = "SELECT contest.location, contest.filename, contest.name, contest.duration, contest.public,
                            contest.start_date, contest.end_date, contest.review_start_date, contest.review_end_date,
                            contest.min_grade, contest.max_grade, contest.protected, contest.requires_login,
                            contest.requires_contest, contest.secret, contest.message,
                            taskgroup.id, taskgroup.name
                     FROM contest
                     JOIN taskgroup ON contest.id = taskgroup.contest
                     WHERE contest.id = $1
                     AND taskgroup.active = $2";
        let taskgroupcontest = self.query_map_many(query, &[&contest_id, &true], |row| {
                                       (Contest { id: Some(contest_id),
                                                  location: row.get(0),
                                                  filename: row.get(1),
                                                  name: row.get(2),
                                                  duration: row.get(3),
                                                  public: row.get(4),
                                                  start: row.get(5),
                                                  end: row.get(6),
                                                  review_start: row.get(7),
                                                  review_end: row.get(8),
                                                  min_grade: row.get(9),
                                                  max_grade: row.get(10),
                                                  positionalnumber: None,
                                                  protected: row.get(11),
                                                  requires_login: row.get(12),
                                                  requires_contest: row.get(13),
                                                  secret: row.get(14),
                                                  message: row.get(15),
                                                  taskgroups: Vec::new() },
                                        Taskgroup { id: Some(row.get(16)),
                                                    contest: contest_id,
                                                    name: row.get(17),
                                                    active: true,
                                                    positionalnumber: None,
                                                    tasks: Vec::new() })
                                   })
                                   .unwrap();
        let mut taskgroupcontest_iter = taskgroupcontest.into_iter();

        if let Some((mut contest, taskgroup)) = taskgroupcontest_iter.next() {
            contest.taskgroups.push(taskgroup);
            for tgc in taskgroupcontest_iter {
                let (_, tg) = tgc;
                contest.taskgroups.push(tg);
            }
            Some(contest)
        } else {
            // If the contest has no tasks, we fall back to the function, that does not try to gather the task
            // information
            self.get_contest_by_id(contest_id)
        }
    }

    fn get_participation(&self, session_id: i32, contest_id: i32) -> Option<Participation> {
        let query = "SELECT start_date
                     FROM participation
                     WHERE session = $1
                     AND contest = $2";
        self.query_map_one(query, &[&session_id, &contest_id], |row| Participation { contest: contest_id,
                                                                                     user: session_id,
                                                                                     start: row.get(0) })
            .ok()?
    }

    fn get_own_participation(&self, session: &str, contest_id: i32) -> Option<Participation> {
        let query = "SELECT session, start_date
                     FROM participation
                     JOIN session ON session.id = session
                     WHERE session.session_token = $1
                     AND contest = $2";
        self.query_map_one(query, &[&session, &contest_id], |row| Participation { contest: contest_id,
                                                                                  user: row.get(0),
                                                                                  start: row.get(1) })
            .ok()?
    }

    fn get_all_participations_complete(&self, session_id: i32) -> Vec<(Participation, Contest)> {
        let query = "SELECT participation.start_date, contest.id, location, filename, name, duration, public,
                            contest.start_date, end_date, review_start_date, review_end_date, min_grade, max_grade,
                            protected, requires_login, requires_contest, secret, message
                     FROM participation
                     JOIN contest ON participation.contest = contest.id
                     WHERE participation.session = $1";
        self.query_map_many(query, &[&session_id], |row| {
                (Participation { contest: row.get(1), user: session_id, start: row.get(0) },
                 Contest { id: Some(row.get(1)),
                           location: row.get(2),
                           filename: row.get(3),
                           name: row.get(4),
                           duration: row.get(5),
                           public: row.get(6),
                           start: row.get(7),
                           end: row.get(8),
                           review_start: row.get(9),
                           review_end: row.get(10),
                           min_grade: row.get(11),
                           max_grade: row.get(12),
                           positionalnumber: None,
                           protected: row.get(13),
                           requires_login: row.get(14),
                           requires_contest: row.get(15),
                           secret: row.get(16),
                           message: row.get(17),
                           taskgroups: Vec::new() })
            })
            .unwrap()
    }

    fn has_participation_by_contest_file(&self, session_id: i32, location: &str, filename: &str) -> bool {
        let query = "SELECT participation.contest
                     FROM participation
                     JOIN contest ON participation.contest = contest.id
                     WHERE participation.session = $1
                     AND contest.location = $2
                     AND contest.filename = $3";
        self.exists(query, &[&session_id, &location, &filename])
    }

    fn new_participation(&self, session: &str, contest_id: i32) -> Result<Participation, ()> {
        let query = "SELECT session, start_date
                     FROM participation
                     JOIN session ON session.id = session
                     WHERE session.session_token = $1
                     AND contest = $2";
        match self.query_map_one(query, &[&session, &contest_id], |_| {}).map_err(|_| ())? {
            Some(()) => Err(()),
            None => {
                let now = time::get_time();
                self.execute(
                             "INSERT INTO participation (contest, session, start_date)
                     SELECT $1, id, $2 FROM session WHERE session_token = $3",
                             &[&contest_id, &now, &session],
                )
                    .unwrap();

                Ok(self.get_own_participation(session, contest_id).unwrap()) // TODO: This errors if not logged in …
            }
        }
    }
    fn get_task_by_id(&self, task_id: i32) -> Option<Task> {
        let query = "SELECT location, stars, taskgroup
                     FROM task
                     WHERE id = $1";
        self.query_map_one(query, &[&task_id], |row| Task { id: Some(task_id),
                                                            taskgroup: row.get(2),
                                                            location: row.get(0),
                                                            stars: row.get(1) })
            .unwrap()
    }
    fn get_task_by_id_complete(&self, task_id: i32) -> Option<(Task, Taskgroup, Contest)> {
        let query = "SELECT task.location, task.stars, taskgroup.id, taskgroup.name, taskgroup.active, contest.id,
                            contest.location, contest.filename, contest.name, contest.duration, contest.public,
                            contest.start_date, contest.end_date, contest.review_start_date, contest.review_end_date,
                            contest.min_grade, contest.max_grade, contest.protected, contest.requires_login,
                            contest.requires_contest, contest.secret, contest.message
                     FROM contest
                     JOIN taskgroup ON taskgroup.contest = contest.id
                     JOIN task ON task.taskgroup = taskgroup.id
                     WHERE task.id = $1";
        self.query_map_one(query, &[&task_id], |row| {
                (Task { id: Some(task_id), taskgroup: row.get(2), location: row.get(0), stars: row.get(1) },
                 Taskgroup { id: Some(row.get(2)),
                             contest: row.get(5),
                             name: row.get(3),
                             active: row.get(4),
                             positionalnumber: None,
                             tasks: Vec::new() },
                 Contest { id: Some(row.get(5)),
                           location: row.get(6),
                           filename: row.get(7),
                           name: row.get(8),
                           duration: row.get(9),
                           public: row.get(10),
                           start: row.get(11),
                           end: row.get(12),
                           review_start: row.get(13),
                           review_end: row.get(14),
                           min_grade: row.get(15),
                           max_grade: row.get(16),
                           positionalnumber: None,
                           protected: row.get(17),
                           requires_login: row.get(18),
                           requires_contest: row.get(19),
                           secret: row.get(20),
                           message: row.get(21),
                           taskgroups: Vec::new() })
            })
            .unwrap()
    }

    fn get_submission_to_validate(&self, tasklocation: &str, subtask: Option<&str>) -> i32 {
        match subtask {
            Some(st) => {
                let query = "SELECT id
                             FROM submission
                             JOIN task ON submission.task = task.id
                             WHERE task.location = $1
                             AND subtask_identifier = $2
                             AND needs_validation = 1
                             LIMIT 1";
                self.query_map_one(query, &[&tasklocation, &st], |row| row.get(0)).unwrap().unwrap()
            }
            None => {
                let query = "SELECT id
                             FROM submission
                             JOIN task ON submission.task = task.id
                             WHERE task.location = $1
                             AND needs_validation = 1
                             LIMIT 1";
                self.query_map_one(query, &[&tasklocation], |row| row.get(0)).unwrap().unwrap()
            }
        }
    }

    fn find_next_submission_to_validate(&self, userid: i32, taskgroupid: i32) {
        let query = "SELECT id, validated
                     FROM submission
                     JOIN task ON submission.task = task.id
                     WHERE task.taskgroup = $1
                     AND submission.session = $2
                     ORDER BY value DESC id DESC
                     LIMIT 1";
        let (id, validated): (i32, bool) =
            self.query_map_one(query, &[&taskgroupid, &userid], |row| (row.get(0), row.get(1))).unwrap().unwrap();
        if !validated {
            let query = "UPDATE submission
                         SET needs_validation = 1
                         WHERE id = $1";
            self.execute(query, &[&id]).unwrap();
        }
    }

    fn add_group(&self, group: &mut Group) { group.save(self); }

    fn get_groups(&self, session_id: i32) -> Vec<Group> {
        let query = "SELECT id, name, groupcode, tag
                     FROM usergroup
                     WHERE admin = $1";
        self.query_map_many(query, &[&session_id], |row| Group { id: Some(row.get(0)),
                                                                 name: row.get(1),
                                                                 groupcode: row.get(2),
                                                                 tag: row.get(3),
                                                                 admin: session_id,
                                                                 members: Vec::new() })
            .unwrap()
    }
    fn get_groups_complete(&self, _session_id: i32) -> Vec<Group> {
        unimplemented!();
    }
    fn get_group_complete(&self, group_id: i32) -> Option<Group> {
        let query = "SELECT name, groupcode, tag, admin
                     FROM usergroup
                     WHERE id  = $1";
        let mut group = self.query_map_one(query, &[&group_id], |row| Group { id: Some(group_id),
                                                                              name: row.get(0),
                                                                              groupcode: row.get(1),
                                                                              tag: row.get(2),
                                                                              admin: row.get(3),
                                                                              members: Vec::new() })
                            .unwrap()
                            .unwrap(); // TODO handle error

        let query = "SELECT id, session_token, csrf_token, last_login, last_activity, account_created, username,
                            password, logincode, email, email_unconfirmed, email_confirmationcode, firstname, lastname,
                            street, zip, city, nation, grade, sex, is_admin, is_teacher, oauth_provider,
                            oauth_foreign_id, salt
                     FROM session
                     WHERE managed_by = $1
                     ORDER BY id";
        group.members = self.query_map_many(query, &[&group_id], |row| SessionUser { id: row.get(0),
                                                                                     session_token: row.get(1),
                                                                                     csrf_token: row.get(2),
                                                                                     last_login: row.get(3),
                                                                                     last_activity: row.get(4),
                                                                                     account_created: row.get(5),

                                                                                     username: row.get(6),
                                                                                     password: row.get(7),
                                                                                     salt: row.get(22),
                                                                                     logincode: row.get(8),
                                                                                     email: row.get(9),
                                                                                     email_unconfirmed: row.get(10),
                                                                                     email_confirmationcode:
                                                                                         row.get(11),

                                                                                     firstname: row.get(12),
                                                                                     lastname: row.get(13),
                                                                                     street: row.get(14),
                                                                                     zip: row.get(15),
                                                                                     city: row.get(16),
                                                                                     nation: row.get(17),
                                                                                     grade: row.get(18),
                                                                                     sex: row.get(19),

                                                                                     is_admin: row.get(20),
                                                                                     is_teacher: row.get(21),
                                                                                     managed_by: Some(group_id),

                                                                                     oauth_provider: row.get(22),
                                                                                     oauth_foreign_id: row.get(23) })
                            .unwrap();
        Some(group)
    }

    fn delete_user(&self, user_id: i32) {
        let query = "DELETE FROM session
                     WHERE id = $1";
        self.execute(query, &[&user_id]).unwrap();
    }
    fn delete_group(&self, group_id: i32) {
        let query = "DELETE FROM usergroup
                     WHERE id = $1";
        self.execute(query, &[&group_id]).unwrap();
    }
    fn delete_participation(&self, user_id: i32, contest_id: i32) {
        let query = "DELETE FROM submission
                     WHERE id IN (
                         SELECT submission.id FROM submission
                         JOIN task ON submission.task = task.id
                         JOIN taskgroup ON task.taskgroup = taskgroup.id
                         WHERE taskgroup.contest = $1
                         AND submission.session = $2
                     )";
        self.execute(query, &[&contest_id, &user_id]).unwrap();

        let query = "DELETE FROM grade
                     WHERE taskgroup IN (
                         SELECT id FROM taskgroup
                         WHERE taskgroup.contest = $1
                     )
                     AND session = $2";
        self.execute(query, &[&contest_id, &user_id]).unwrap();

        let query = "DELETE FROM participation
                     WHERE contest = $1
                     AND session = $2";
        self.execute(query, &[&contest_id, &user_id]).unwrap();
    }

    fn get_search_users(
        &self,
        (s_id, s_firstname, s_lastname, s_logincode, s_groupcode, s_pms_id): (Option<i32>,
         Option<String>,
         Option<String>,
         Option<String>,
         Option<String>,
         Option<String>))
        -> Result<Vec<(i32, Option<String>, Option<String>, Option<String>, Option<String>, Option<String>)>,
                  Vec<(i32, String, String, String)>> {
        if let Some(id) = s_id {
            let query = "SELECT id, firstname, lastname, logincode, oauth_foreign_id, oauth_provider
                         FROM session
                         WHERE id = $1
                         LIMIT 201";
            Ok(self.query_map_many(query, &[&id], |row| {
                       (row.get(0), row.get(1), row.get(2), row.get(3), row.get(4), row.get(5))
                   })
                   .unwrap())
        } else if let Some(logincode) = s_logincode {
            let query = "SELECT id, firstname, lastname, logincode, oauth_foreign_id, oauth_provider
                         FROM session
                         WHERE logincode = $1
                         LIMIT 201";
            Ok(self.query_map_many(query, &[&logincode], |row| {
                       (row.get(0), row.get(1), row.get(2), row.get(3), row.get(4), row.get(5))
                   })
                   .unwrap())
        } else if let Some(groupcode) = s_groupcode {
            let query = "SELECT id, name, tag
                         FROM usergroup
                         WHERE groupcode = $1
                         LIMIT 201";
            Err(self.query_map_many(query, &[&groupcode], |row| {
                        (row.get(0), row.get(1), row.get(2), groupcode.clone())
                    })
                    .unwrap())
        } else if let Some(pms_id) = s_pms_id {
            let query = "SELECT id, firstname, lastname, logincode, oauth_foreign_id, oauth_provider
                         FROM session
                         WHERE oauth_foreign_id = $1
			 OR oauth_foreign_id LIKE $2
                         LIMIT 201";
            Ok(self.query_map_many(query, &[&pms_id, &format!("{}/%", pms_id)], |row| {
                       (row.get(0), row.get(1), row.get(2), row.get(3), row.get(4), row.get(5))
                   })
                   .unwrap())
        } else if let (Some(firstname), Some(lastname)) = (s_firstname, s_lastname) {
            let query = "SELECT id, firstname, lastname, logincode, oauth_foreign_id, oauth_provider
                         FROM session
                         WHERE firstname ILIKE $1
                         AND lastname ILIKE $2
                         ORDER BY id DESC
                         LIMIT 201";
            Ok(self.query_map_many(query, &[&format!("%{}%", firstname), &format!("%{}%", lastname)], |row| {
                       (row.get(0), row.get(1), row.get(2), row.get(3), row.get(4), row.get(5))
                   })
                   .unwrap())
        } else {
            Ok(Vec::new())
        }
    }

    // TODO, should those unwraps be handled?
    fn remove_old_users_and_groups(&self, maxstudentage: time::Timespec, maxteacherage: Option<time::Timespec>,
                                   maxage: Option<time::Timespec>)
                                   -> Result<(i32, i32, i32, i32), ()> {
        // Get list of all groups where students will be removed
        let query = "SELECT managed_by
                     FROM session
                     WHERE username IS NULL AND password IS NULL AND oauth_foreign_id IS NULL AND oauth_provider IS NULL AND managed_by IS NOT NULL
                     AND ((last_login < $1 AND last_activity < $1)
                          OR (last_login < $1 AND last_activity IS NULL)
                          OR (last_login IS NULL AND last_activity < $1)
                          OR (last_login IS NULL AND last_activity IS NULL AND account_created < $1))";
        let mut groups: Vec<i32> = self.query_map_many(query, &[&maxstudentage], |row| row.get(0)).unwrap();

        // Remove students
        let query = "DELETE
                     FROM session
                     WHERE username IS NULL AND password IS NULL AND oauth_foreign_id IS NULL AND oauth_provider IS NULL
                     AND ((last_login < $1 AND last_activity < $1)
                          OR (last_login < $1 AND last_activity IS NULL)
                          OR (last_login IS NULL AND last_activity < $1)
                          OR (last_login IS NULL AND last_activity IS NULL AND account_created < $1))";
        self.execute(query, &[&maxstudentage]).unwrap();

        // Bookkeeping
        let n_users = groups.len() as i32;
        let mut n_groups: i32 = 0;
        let mut n_teachers: i32 = 0;
        let mut n_other: i32 = 0;

        // Get list of groups, where users have been removed from
        groups.sort_unstable();
        groups.dedup();

        // Delete all groups that became empty by removing students
        let query = "SELECT count(*)
                     FROM session
                     WHERE managed_by = $1;";
        for group in groups {
            let groupsize: i64 = self.query_map_one(query, &[&group], |row| row.get(0)).unwrap().unwrap();

            if groupsize == 0 {
                let query = "DELETE
                             FROM usergroup
                             WHERE id = $1";
                self.execute(query, &[&group]).unwrap();

                n_groups += 1;
            }
        }

        // Delete all other empty groups that are too old but never had any users
        let query = "SELECT id
                     FROM usergroup
                     WHERE group_created < $1";
        let groups: Vec<i32> = self.query_map_many(query, &[&maxstudentage], |row| row.get(0)).unwrap();
        let query = "SELECT count(*)
                     FROM session
                     WHERE managed_by = $1;";
        for group in groups {
            let groupsize: i64 = self.query_map_one(query, &[&group], |row| row.get(0)).unwrap().unwrap();

            if groupsize == 0 {
                let query = "DELETE
                             FROM usergroup
                             WHERE id = $1";
                self.execute(query, &[&group]).unwrap();

                n_groups += 1;
            }
        }

        // Remove teachers
        let query = "SELECT id
                     FROM session
                     WHERE is_teacher = $1
                     AND ((last_login < $2 AND last_activity < $2)
                          OR (last_login < $2 AND last_activity IS NULL)
                          OR (last_login IS NULL AND last_activity < $2)
                          OR (last_login IS NULL AND last_activity IS NULL AND account_created < $2))";
        if let Some(maxteacherage) = maxteacherage {
            let teachers: Vec<i32> = self.query_map_many(query, &[&true, &maxteacherage], |row| row.get(1)).unwrap();

            // Only remove if no groups are remaining
            let query = "SELECT count(*)
                         FROM usergroup
                         WHERE admin = $1;";
            for teacher in teachers {
                let groupcount: i64 = self.query_map_one(query, &[&teacher], |row| row.get(0)).unwrap().unwrap();

                if groupcount == 0 {
                    let query = "DELETE
                                 FROM session
                                 WHERE id = $1";
                    self.execute(query, &[&teacher]).unwrap();

                    n_teachers += 1;
                }
            }
        }

        // Remove other users
        if let Some(maxage) = maxage {
            let query = "SELECT count(*)
                         FROM session
                         WHERE ((last_login < $1 AND last_activity < $1)
                                OR (last_login < $1 AND last_activity IS NULL)
                                OR (last_login IS NULL AND last_activity < $1)
                                OR (last_login IS NULL AND last_activity IS NULL AND account_created < $1))";
            n_other = self.query_map_one(query, &[&maxage], |row| row.get::<_, i64>(0) as i32).unwrap().unwrap();

            let query = "DELETE
                         FROM session
                         WHERE ((last_login < $1 AND last_activity < $1)
                                OR (last_login < $1 AND last_activity IS NULL)
                                OR (last_login IS NULL AND last_activity < $1)
                                OR (last_login IS NULL AND last_activity IS NULL AND account_created < $1))";
            self.execute(query, &[&maxage]).unwrap();
        }

        Ok((n_users, n_groups, n_teachers, n_other))
    }

    fn remove_temporary_sessions(&self, maxage: time::Timespec) -> Result<(i32, String), ()> {
        // WARNING: This function could possibly be dangerous if the login possibilities change in a way
        // that not every possibility is covered her …
        // TODO: How can we make sure, this function is always safe, even in cases of changes elsewhere?

        let now = time::get_time();
        let cache_key = "last_cleanup";

        let query = "SELECT value, date
                     FROM string_cache
                     WHERE key = $1";

        let cache =
            self.query_map_one(query, &[&cache_key], |row| -> (String, time::Timespec) { (row.get(0), row.get(1)) })
                .unwrap();
        if let Some((ref cached_value, cache_date)) = cache {
            // Cache invalidates once per hour
            if cache_date.sec / (60 * 60) >= now.sec / (60 * 60) {
                return Ok((cached_value.parse().unwrap_or(-1), self::time::strftime("%e. %b %Y, %H:%M", &time::at(cache_date)).unwrap_or("could not format".to_string())));
            }
        }

        let query = "SELECT count(*)
                     FROM session
                     WHERE (last_activity < $1 OR last_activity IS NULL)
                     AND logincode IS NULL
                     AND password IS NULL
                     AND oauth_foreign_id IS NULL";
        let n_session = self.query_map_one(query, &[&maxage], |row| row.get::<_, i64>(0) as i32).unwrap().unwrap();

        let query = "DELETE
                     FROM session
                     WHERE (last_activity < $1 OR last_activity IS NULL)
                     AND logincode IS NULL
                     AND password IS NULL
                     AND oauth_foreign_id IS NULL";
        self.execute(query, &[&maxage]).unwrap();

<<<<<<< HEAD
        Ok((n_session,))
    }

    fn remove_unreferenced_participation_data(&self) -> Result<(i32, i32, i32), ()> {
        let query = "SELECT count(*)
                     FROM submission
                     WHERE NOT EXISTS (SELECT 1
                                       FROM session
                                       WHERE session.id = submission.session)";
        let n_submission = self.query_map_one(query, &[], |row| row.get::<_, i64>(0) as i32).unwrap().unwrap();

        let query = "SELECT count(*)
                     FROM grade
                     WHERE NOT EXISTS (SELECT 1
                                       FROM session
                                       WHERE session.id = grade.session)";
        let n_grade = self.query_map_one(query, &[], |row| row.get::<_, i64>(0) as i32).unwrap().unwrap();

        let query = "SELECT count(*)
                     FROM participation
                     WHERE NOT EXISTS (SELECT 1
                                       FROM session
                                       WHERE session.id = participation.session)";
        let n_participation = self.query_map_one(query, &[], |row| row.get::<_, i64>(0) as i32).unwrap().unwrap();

        let query = "DELETE
                     FROM submission
                     WHERE NOT EXISTS (SELECT 1
                                       FROM session
                                       WHERE session.id = submission.session)";
        self.execute(query, &[]).unwrap();

        let query = "DELETE
                     FROM grade
                     WHERE NOT EXISTS (SELECT 1
                                       FROM session
                                       WHERE session.id = grade.session)";
        self.execute(query, &[]).unwrap();

        let query = "DELETE
                     FROM participation
                     WHERE NOT EXISTS (SELECT 1
                                       FROM session
                                       WHERE session.id = participation.session)";
        self.execute(query, &[]).unwrap();
=======
        let result = format!("{}", n_session);
        let query = if cache.is_some() {
            "UPDATE string_cache
             SET value = $2, date = $3
             WHERE key = $1"
        } else {
            "INSERT INTO string_cache (key, value, date)
             VALUES ($1, $2, $3)"
        };
        self.execute(query, &[&cache_key, &result, &now]).unwrap();
>>>>>>> af01193a

        Ok((n_session, self::time::strftime("%e. %b %Y, %H:%M", &time::at(cache.unwrap_or(("".to_string(), now)).1)).unwrap_or("could not format".to_string())))
    }

    fn get_debug_information(&self) -> String {
        let now = time::get_time();
        let cache_key = "dbstatus";

        let query = "SELECT value, date
                     FROM string_cache
                     WHERE key = $1";

        let db_has_value = if let Some((cached_value, cache_date))//: Option<>
            = self.query_map_one(query, &[&cache_key], |row| -> (String, time::Timespec) {(row.get(0), row.get(1))}).unwrap() {
                // Cache invalidates once per minute
                if cache_date.sec / 60 >= now.sec / 60 {
                    return cached_value;
                }
                true
            } else {
                false
            };

        let duration = Duration::minutes(60);
        let then = now - duration;

        // Zeit: 26,800 ms
        let query = "SELECT count(*)
                     FROM session
                     WHERE last_activity > $1;";
        let n_asession: i64 = self.query_map_one(query, &[&then], |row| row.get(0)).unwrap().unwrap();

        // Zeit: 29,514 ms
        let query = "SELECT count(*)
                     FROM participation
                     WHERE start_date > $1;";
        let n_apart: i64 = self.query_map_one(query, &[&then], |row| row.get(0)).unwrap().unwrap();

        // Zeit: 11,011 ms
        let query = "SELECT count(*)
                     FROM session;";
        let n_session: i64 = self.query_map_one(query, &[], |row| row.get(0)).unwrap().unwrap();

        // Zeit: 26,959 ms
        let query = "SELECT count(*)
                     FROM session
                     WHERE oauth_foreign_id IS NOT NULL OR logincode IS NOT NULL;";
        let n_user: i64 = self.query_map_one(query, &[], |row| row.get(0)).unwrap().unwrap();

        // Zeit: 25,129 ms
        let query = "SELECT count(*)
                     FROM session
                     WHERE oauth_foreign_id IS NOT NULL;";
        let n_pmsuser: i64 = self.query_map_one(query, &[], |row| row.get(0)).unwrap().unwrap();

        // Zeit: 0,264 ms
        let query = "SELECT count(*)
                     FROM session
                     WHERE is_teacher = $1;";
        let n_teacher: i64 = self.query_map_one(query, &[&true], |row| row.get(0)).unwrap().unwrap();

        // Zeit: 10,519 ms
        let query = "SELECT count(*)
                     FROM participation;";
        let n_part: i64 = self.query_map_one(query, &[], |row| row.get(0)).unwrap().unwrap();

        // Zeit: 1205,003 ms (00:01,205)
        // Currently disable to reduce load during contest
        /*let query = "SELECT count(*)
        FROM submission;";*/
        let n_sub: i64 = 0; /*self.query_map_one(query, &[], |row| row.get(0)).unwrap().unwrap();*/

        // Zeit: 19,947 ms
        let query = "SELECT contest, count(*)
                     FROM participation
                     GROUP BY contest
                     ORDER BY contest DESC;";
        let n_participations_by_id: Vec<(i32, i64)> =
            self.query_map_many(query, &[], |row| (row.get(0), row.get(1))).unwrap();

        let result = format!(
                             "{{
  \"timestamp\": {},
  \"active_sessions\": {},
  \"active_participations\": {},
  \"sessions\": {},
  \"users\": {},
  \"pms_users\": {},
  \"teachers\": {},
  \"participations\": {},
  \"submissions\": {},
  \"participations_by_contest_id\": {{
    {}
  }}
}}
",
                             now.sec,
                             n_asession,
                             n_apart,
                             n_session,
                             n_user,
                             n_pmsuser,
                             n_teacher,
                             n_part,
                             n_sub,
                             n_participations_by_id.iter()
                                                   .map(|(x, y)| -> String { format!("\"{}\": {}", x, y) })
                                                   .collect::<Vec<String>>()
                                                   .join(",\n    ")
        );

        let query = if db_has_value {
            "UPDATE string_cache
             SET value = $2, date = $3
             WHERE key = $1"
        } else {
            "INSERT INTO string_cache (key, value, date)
             VALUES ($1, $2, $3)"
        };
        self.execute(query, &[&cache_key, &result, &now]).unwrap();

        result
    }

    fn reset_all_contest_visibilities(&self) { self.execute("UPDATE contest SET public = $1", &[&false]).unwrap(); }
    fn reset_all_taskgroup_visibilities(&self) { self.execute("UPDATE taskgroup SET active = $1", &[&false]).unwrap(); }
}<|MERGE_RESOLUTION|>--- conflicted
+++ resolved
@@ -1808,53 +1808,6 @@
                      AND oauth_foreign_id IS NULL";
         self.execute(query, &[&maxage]).unwrap();
 
-<<<<<<< HEAD
-        Ok((n_session,))
-    }
-
-    fn remove_unreferenced_participation_data(&self) -> Result<(i32, i32, i32), ()> {
-        let query = "SELECT count(*)
-                     FROM submission
-                     WHERE NOT EXISTS (SELECT 1
-                                       FROM session
-                                       WHERE session.id = submission.session)";
-        let n_submission = self.query_map_one(query, &[], |row| row.get::<_, i64>(0) as i32).unwrap().unwrap();
-
-        let query = "SELECT count(*)
-                     FROM grade
-                     WHERE NOT EXISTS (SELECT 1
-                                       FROM session
-                                       WHERE session.id = grade.session)";
-        let n_grade = self.query_map_one(query, &[], |row| row.get::<_, i64>(0) as i32).unwrap().unwrap();
-
-        let query = "SELECT count(*)
-                     FROM participation
-                     WHERE NOT EXISTS (SELECT 1
-                                       FROM session
-                                       WHERE session.id = participation.session)";
-        let n_participation = self.query_map_one(query, &[], |row| row.get::<_, i64>(0) as i32).unwrap().unwrap();
-
-        let query = "DELETE
-                     FROM submission
-                     WHERE NOT EXISTS (SELECT 1
-                                       FROM session
-                                       WHERE session.id = submission.session)";
-        self.execute(query, &[]).unwrap();
-
-        let query = "DELETE
-                     FROM grade
-                     WHERE NOT EXISTS (SELECT 1
-                                       FROM session
-                                       WHERE session.id = grade.session)";
-        self.execute(query, &[]).unwrap();
-
-        let query = "DELETE
-                     FROM participation
-                     WHERE NOT EXISTS (SELECT 1
-                                       FROM session
-                                       WHERE session.id = participation.session)";
-        self.execute(query, &[]).unwrap();
-=======
         let result = format!("{}", n_session);
         let query = if cache.is_some() {
             "UPDATE string_cache
@@ -1865,7 +1818,6 @@
              VALUES ($1, $2, $3)"
         };
         self.execute(query, &[&cache_key, &result, &now]).unwrap();
->>>>>>> af01193a
 
         Ok((n_session, self::time::strftime("%e. %b %Y, %H:%M", &time::at(cache.unwrap_or(("".to_string(), now)).1)).unwrap_or("could not format".to_string())))
     }
