--- conflicted
+++ resolved
@@ -1122,8 +1122,6 @@
 
     fn reset_all_contest_visibilities(&self) { self.execute("UPDATE contest SET public = $1", &[&false]).unwrap(); }
     fn reset_all_taskgroup_visibilities(&self) { self.execute("UPDATE taskgroup SET active = $1", &[&false]).unwrap(); }
-<<<<<<< HEAD
-=======
 
     #[cfg(feature = "importforeign")]
     fn import_foreign_data(&self, infos: Vec<::foreigncontestimport::Info>, contests: Vec<i32>) -> Result<(), ()> {
@@ -1360,5 +1358,4 @@
         }
         Ok(())
     }
->>>>>>> 618f936c
 }