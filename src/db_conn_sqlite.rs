--- conflicted
+++ resolved
@@ -370,13 +370,8 @@
             taskindex.insert(*i, index);
             index = index + 1
         }
-<<<<<<< HEAD
        
         let mut stmt = self.prepare("SELECT grade.taskgroup, grade.user, grade.grade, grade.validated, usergroup.id, usergroup.name, usergroup.groupcode, usergroup.tag, student.id, student.username, student.logincode, student.firstname, student.lastname
-=======
-
-        let mut stmt = self.prepare("SELECT grade.taskgroup, grade.user, grade.grade, grade.validated, usergroup.id, usergroup.name, usergroup.groupcode, usergroup.tag, student.id, student.username, student.firstname, student.lastname
->>>>>>> 654de3e8
                                      FROM grade
                                      JOIN taskgroup ON grade.taskgroup = taskgroup.id
                                      JOIN session_user AS student ON grade.user = student.id
@@ -408,7 +403,6 @@
         if let Some(t/*Ok((grade, mut group, mut userinfo))*/) = gradeinfo_iter.next() {
             let (grade, mut group, mut userinfo) = t.unwrap();
             println!("yes");
-<<<<<<< HEAD
             let mut grades: Vec<Grade> = vec![Default::default(); n_tasks];
             let mut users: Vec<(UserInfo, Vec<Grade>)> = Vec::new();
             let mut groups: Vec<(Group, Vec<(UserInfo, Vec<Grade>)>)> = Vec::new();
@@ -435,27 +429,6 @@
                     }
                     let index = g.taskgroup;
                     grades[taskindex[&index]] = g;
-=======
-        let mut grades: Vec<Grade> = vec![Default::default(); n_tasks];
-        let mut users: Vec<(UserInfo, Vec<Grade>)> = Vec::new();
-        let mut groups: Vec<(Group, Vec<(UserInfo, Vec<Grade>)>)> = Vec::new();
-
-        let index = grade.taskgroup;
-        grades[taskindex[&index]] = grade;
-
-        // TODO: does
-        // https://stackoverflow.com/questions/29859892/mutating-an-item-inside-of-nested-loops
-        // help to spare all these clones?
-
-        for ggu in gradeinfo_iter {
-            if let Ok((g, gr, ui)) = ggu {
-                if gr.id != group.id {
-                    users.push((userinfo.clone(), grades));
-                    grades = vec![Default::default(); n_tasks];
-
-                    groups.push((group.clone(), users));
-                    users = Vec::new();
->>>>>>> 654de3e8
                 }
             }
             users.push((userinfo, grades));
