extern crate bcrypt;
extern crate rusqlite;

use self::rusqlite::Connection;

use db_conn::{MedalConnection, MedalObject};
use db_objects::*;

use rand::{distributions::Alphanumeric, thread_rng, Rng};

use self::time::Duration;
use time;

use std::path::Path;

use self::bcrypt::verify;

use functions; // todo: remove (usertype in db)

fn verify_password(password: &str, salt: &str, password_hash: &str) -> bool {
    let password_and_salt = [password, salt].concat().to_string();
    match verify(password_and_salt, password_hash) {
        Ok(result) => result,
        _ => false,
    }
}

impl MedalConnection for Connection {
    fn create(file: &Path) -> Connection { Connection::open(file).unwrap() }

    fn dbtype(&self) -> &'static str { "sqlite" }

    fn migration_already_applied(&self, name: &str) -> bool {
        let create_string = "CREATE TABLE IF NOT EXISTS migrations (name TEXT PRIMARY KEY);";
        self.execute(create_string, &[]).unwrap();

        let mut stmt = self.prepare("SELECT name FROM migrations WHERE name = ?1").unwrap();
        stmt.exists(&[&name]).unwrap()
    }

    fn apply_migration(&mut self, name: &str, contents: &str) {
        print!("Applying migration `{}` … ", name);

        let tx = self.transaction().unwrap();

        tx.execute_batch(&contents).unwrap();
        tx.execute("INSERT INTO migrations (name) VALUES (?1)", &[&name]).unwrap();

        tx.commit().unwrap();

        println!("OK.");
    }

    // fn get_session<T: ToSql>(&self, key: T, keyname: &str) -> Option<SessionUser> {
    fn get_session(&self, key: &str) -> Option<SessionUser> {
<<<<<<< HEAD
        let res = self.query_row("SELECT id, csrf_token, last_login, last_activity, permanent_login, username, password, logincode, email, email_unconfirmed, email_confirmationcode, firstname, lastname, street, zip, city, nation, grade, is_teacher, managed_by, oauth_provider, oauth_foreign_id, salt FROM session_user WHERE session_token = ?1", &[&key], |row| {
=======
        println!("looking for session!");
        let res = self.query_row("SELECT id, csrf_token, last_login, last_activity, permanent_login, username, password, logincode, email, email_unconfirmed, email_confirmationcode, firstname, lastname, street, zip, city, nation, grade, is_teacher, managed_by, pms_id, pms_school_id, salt FROM session_user WHERE session_token = ?1", &[&key], |row| {
            println!("found some!");
>>>>>>> f6c6ef0e
            SessionUser {
                id: row.get(0),
                session_token: Some(key.to_string()),
                csrf_token: row.get(1),
                last_login: row.get(2),
                last_activity: row.get(3),
                permanent_login: row.get(4),

                username: row.get(5),
                password: row.get(6),
                salt: row.get(22),
                logincode: row.get(7),
                email: row.get(8),
                email_unconfirmed: row.get(9),
                email_confirmationcode: row.get(10),

                firstname: row.get(11),
                lastname: row.get(12),
                street: row.get(13),
                zip: row.get(14),
                city: row.get(15),
                nation: row.get(16),
                grade: row.get(17),

                is_teacher: row.get(18),
                managed_by: row.get(19),

                oauth_provider: row.get(20),
                oauth_foreign_id: row.get(21),
            }
        });
        match res {
            Ok(session) => {
                println!("is session");
                let duration = if session.permanent_login { Duration::days(90) } else { Duration::minutes(90) };
                let now = time::get_time();
                if let Some(last_activity) = session.last_activity {
                    if now - last_activity < duration {
                        self.execute("UPDATE session_user SET last_activity = ?1 WHERE id = ?2", &[&now, &session.id])
                            .unwrap();
                        println!("session is online!");
                        Some(session)
                    } else {
                        // Session timed out
                        // Should remove session token from session_user
                        None
                    }
                } else {
                    // last_activity undefined
                    // TODO: What should happen here?
                    None
                }
            }
            _ => None, // no session found, should create new session in get_session_or_new()
        }
    }
    fn save_session(&self, session: SessionUser) {
        self.execute("UPDATE session_user SET
                      username = ?1,
                      password = ?2,
                      salt = ?3,
                      logincode = ?4,
                      firstname = ?5,
                      lastname = ?6,
                      grade = ?7 WHERE id = ?",
                     &[&session.username,
                       &session.password,
                       &session.salt,
                       &session.logincode,
                       &session.firstname,
                       &session.lastname,
                       &session.grade,
                       &session.id])
            .unwrap();
    }
    fn new_session(&self, session_token: &str) -> SessionUser {
        let csrf_token: String = thread_rng().sample_iter(&Alphanumeric).take(10).collect();

        let now = time::get_time();
        self.execute("INSERT INTO session_user (session_token, csrf_token, last_activity, permanent_login, grade, is_teacher)
                      VALUES (?1, ?2, ?3, 0, 0, 0)",
                     &[&session_token, &csrf_token, &now])
            .unwrap();
        let id = self.query_row("SELECT last_insert_rowid()", &[], |row| row.get(0)).unwrap();

        println!("Neue Session!");

        SessionUser::minimal(id, session_token.to_owned(), csrf_token)
    }
    fn get_session_or_new(&self, key: &str) -> SessionUser {
        self.get_session(&key).unwrap_or_else(|| self.new_session(&key))
    }

    fn get_user_by_id(&self, user_id: u32) -> Option<SessionUser> {
        let res = self.query_row("SELECT session_token, csrf_token, last_login, last_activity, permanent_login, username, password, logincode, email, email_unconfirmed, email_confirmationcode, firstname, lastname, street, zip, city, nation, grade, is_teacher, managed_by, oauth_provider, oauth_foreign_id, salt FROM session_user WHERE id = ?1", &[&user_id], |row| {
            SessionUser {
                id: user_id,
                session_token: row.get(0),
                csrf_token: row.get(1),
                last_login: row.get(2),
                last_activity: row.get(3),
                permanent_login: row.get(4),

                username: row.get(5),
                password: row.get(6),
                salt: row.get(22),
                logincode: row.get(7),
                email: row.get(8),
                email_unconfirmed: row.get(9),
                email_confirmationcode: row.get(10),

                firstname: row.get(11),
                lastname: row.get(12),
                street: row.get(13),
                zip: row.get(14),
                city: row.get(15),
                nation: row.get(16),
                grade: row.get(17),

                is_teacher: row.get(18),
                managed_by: row.get(19),

                oauth_provider: row.get(20),
                oauth_foreign_id: row.get(21),
            }
        });
        res.ok()
    }

    fn get_user_and_group_by_id(&self, user_id: u32) -> Option<(SessionUser, Option<Group>)> {
        let session = self.get_user_by_id(user_id)?;

        let group_id = match session.managed_by {
            Some(id) => id,
            None => return Some((session, None)),
        };

        let res = self.query_row("SELECT name, groupcode, tag, admin FROM usergroup WHERE id = ?1",
                                 &[&group_id],
                                 |row| Group { id: Some(group_id),
                                               name: row.get(0),
                                               groupcode: row.get(1),
                                               tag: row.get(2),
                                               admin: row.get(3),
                                               members: Vec::new() });
        match res {
            Ok(group) => Some((session, Some(group))),
            _ => Some((session, None)),
        }
    }

    //TODO: use session
    fn login(&self, _session: Option<&str>, username: &str, password: &str) -> Result<String, ()> {
        match self.query_row("SELECT id, password, salt FROM session_user WHERE username = ?1",
                             &[&username],
                             |row| -> (u32, Option<String>, Option<String>) { (row.get(0), row.get(1), row.get(2)) })
        {
            Ok((id, password_hash, salt)) => {
                //password_hash ist das, was in der Datenbank steht
                if verify_password(&password,
                                   &salt.expect("salt from database empty"),
                                   &password_hash.expect("password from database empty"))
                {
                    // TODO: fail more pleasantly
                    // Login okay, update session now!

                    let session_token: String = thread_rng().sample_iter(&Alphanumeric).take(10).collect();
                    let csrf_token: String = thread_rng().sample_iter(&Alphanumeric).take(10).collect();
                    let now = time::get_time();

                    self.execute("UPDATE session_user SET session_token = ?1, csrf_token = ?2, last_login = ?3, last_activity = ?3 WHERE id = ?4", &[&session_token, &csrf_token, &now, &id]).unwrap();

                    Ok(session_token)
                } else {
                    Err(())
                }
            }
            _ => Err(()),
        }
    }

    //TODO: use session
    fn login_with_code(&self, _session: Option<&str>, logincode: &str) -> Result<String, ()> {
        match self.query_row("SELECT id FROM session_user WHERE logincode = ?1", &[&logincode], |row| -> u32 {
                      row.get(0)
                  }) {
            Ok(id) => {
                // Login okay, update session now!

                let session_token: String = thread_rng().sample_iter(&Alphanumeric).take(10).collect();
                let csrf_token: String = thread_rng().sample_iter(&Alphanumeric).take(10).collect();
                let now = time::get_time();

                self.execute("UPDATE session_user SET session_token = ?1, csrf_token = ?2, last_login = ?3, last_activity = ?3 WHERE id = ?4", &[&session_token, &csrf_token, &now, &id]).unwrap();

                Ok(session_token)
            }
            _ => Err(()),
        }
    }

    //TODO: use session
    fn login_foreign(&self, _session: Option<&str>, foreign_id: u32, foreign_type: functions::UserType,
                     firstname: &str, lastname: &str)
                     -> Result<String, ()>
    {
        let session_token: String = thread_rng().sample_iter(&Alphanumeric).take(10).collect();
        let csrf_token: String = thread_rng().sample_iter(&Alphanumeric).take(10).collect();
        let now = time::get_time();

        match self.query_row("SELECT id FROM session_user WHERE oauth_foreign_id = ?1", &[&foreign_id], |row| -> u32 {
                      row.get(0)
                  }) {
            Ok(id) => {
                self.execute("UPDATE session_user SET session_token = ?1, csrf_token = ?2, last_login = ?3, last_activity = ?3 WHERE id = ?4", &[&session_token, &csrf_token, &now, &id]).unwrap();

                Ok(session_token)
            }
            // Add!
            _ => {
                self.execute("INSERT INTO session_user (session_token, csrf_token, last_login, last_activity, permanent_login, grade, is_teacher, oauth_foreign_id, firstname, lastname) VALUES (?1, ?2, ?3, ?3, ?4, ?5, ?6, ?7, ?8, ?9)", &[&session_token, &csrf_token, &now, &false, &0, &(foreign_type != functions::UserType::User), &foreign_id, &firstname, &lastname]).unwrap();

                Ok(session_token)
            }
        }
    }

    //TODO: use session
    fn create_user_with_groupcode(&self, _session: Option<&str>, groupcode: &str) -> Result<String, ()> {
        match self.query_row("SELECT id FROM usergroup WHERE groupcode = ?1", &[&groupcode], |row| -> u32 {
                      row.get(0)
                  }) {
            Ok(group_id) => {
                // Login okay, create session_user!

                let session_token: String = thread_rng().sample_iter(&Alphanumeric).take(10).collect();
                let csrf_token: String = thread_rng().sample_iter(&Alphanumeric).take(10).collect();
                let login_code: String =
                    Some('u').into_iter()
                             .chain(thread_rng().sample_iter(&Alphanumeric))
                             .filter(|x| {
                                 let x = *x;
                                 !(x == 'l' || x == 'I' || x == '1' || x == 'O' || x == 'o' || x == '0')
                             })
                             .take(9)
                             .collect();
                // todo: check for collisions
                let now = time::get_time();

                self.execute("INSERT INTO session_user (session_token, csrf_token, last_login, last_activity, permanent_login, logincode, grade, is_teacher, managed_by) VALUES (?1, ?2, ?3, ?3, ?4, ?5, ?6, ?7, ?8)", &[&session_token, &csrf_token, &now, &false, &login_code, &0, &false, &group_id]).unwrap();

                Ok(session_token)
            }
            _ => Err(()),
        }
    }

    fn logout(&self, session: &str) {
        self.execute("UPDATE session_user SET session_token = NULL WHERE session_token = ?1", &[&session]).unwrap();
    }

    fn load_submission(&self, session: &SessionUser, task: u32, subtask: Option<&str>) -> Option<Submission> {
        match subtask {
            None => self.query_row("SELECT id, grade, validated, nonvalidated_grade, value, date, needs_validation FROM submission WHERE task = ?1 AND session_user = ?2 ORDER BY id DESC LIMIT 1", &[&task, &session.id], |row| {
                Submission {
                    id: Some(row.get(0)),
                    task: task,
                    session_user: session.id,
                    grade: row.get(1),
                    validated: row.get(2),
                    nonvalidated_grade: row.get(3 ),
                    subtask_identifier: None,
                    value: row.get(4),
                    date: row.get(5),
                    needs_validation: row.get(6),
                }
            }).ok(),
            Some(subtask_id) => self.query_row("SELECT id, grade, validated, nonvalidated_grade, value, date, needs_validation FROM submission WHERE task = ?1 AND session_user = ?2 AND subtask_identifier = ?3 ORDER BY id DESC LIMIT 1", &[&task, &session.id, &subtask_id], |row| {
                Submission {
                    id: Some(row.get(0)),
                    task: task,
                    session_user: session.id,
                    grade: row.get(1),
                    validated: row.get(2),
                    nonvalidated_grade: row.get(3),
                    subtask_identifier: Some(subtask_id.to_string()),
                    value: row.get(4),
                    date: row.get(5),
                    needs_validation: row.get(6),
                }
            }).ok()
        }
    }
    fn submit_submission(&self, mut submission: Submission) {
        submission.save(self);

        let mut grade = self.get_grade_by_submission(submission.id.unwrap());
        if grade.grade.is_none() || submission.grade > grade.grade.unwrap() {
            grade.grade = Some(submission.grade);
            grade.validated = false;
            grade.save(self);
        }
    }
    fn get_grade_by_submission(&self, submission_id: u32) -> Grade {
        self.query_row("SELECT grade.taskgroup, grade.user, grade.grade, grade.validated FROM grade JOIN task ON grade.taskgroup = task.taskgroup JOIN submission ON task.id = submission.task AND grade.user = submission.session_user WHERE submission.id = ?1", &[&submission_id], |row| {
            Grade {
                taskgroup: row.get(0),
                user: row.get(1),
                grade: row.get(2),
                validated: row.get(3),
            }
        }).unwrap_or_else(|_| {
            self.query_row("SELECT task.taskgroup, submission.session_user FROM submission JOIN task ON task.id = submission.task WHERE submission.id = ?1", &[&submission_id], |row| {
                Grade {
                    taskgroup: row.get(0),
                    user: row.get(1),
                    grade: None,
                    validated: false,
                }
            }).unwrap() // should this unwrap?
        })
    }

    fn get_contest_groups_grades(&self, session_id: u32, contest_id: u32)
                                 -> (Vec<String>, Vec<(Group, Vec<(UserInfo, Vec<Grade>)>)>) {
        let mut stmt = self.prepare("SELECT id, name FROM taskgroup WHERE contest = ?1 ORDER BY id ASC").unwrap();
        let tasknames_iter = stmt.query_map(&[&contest_id], |row| {
                                     let x: (u32, String) = (row.get(0), row.get(1));
                                     x
                                 })
                                 .unwrap();

        let tasknames: Vec<(u32, String)> = tasknames_iter.map(|x| x.unwrap()).collect();
        let mut taskindex: ::std::collections::BTreeMap<u32, usize> = ::std::collections::BTreeMap::new();

        let n_tasks = tasknames.len();
        for (index, (i, _)) in tasknames.iter().enumerate() {
            taskindex.insert(*i, index);
        }

        let mut stmt = self.prepare("SELECT grade.taskgroup, grade.user, grade.grade, grade.validated, usergroup.id, usergroup.name, usergroup.groupcode, usergroup.tag, student.id, student.username, student.logincode, student.firstname, student.lastname
                                     FROM grade
                                     JOIN taskgroup ON grade.taskgroup = taskgroup.id
                                     JOIN session_user AS student ON grade.user = student.id
                                     JOIN usergroup ON student.managed_by = usergroup.id
                                     WHERE usergroup.admin = ?1 AND taskgroup.contest = ?2
                                     ORDER BY usergroup.id, student.id, taskgroup.id ASC").unwrap();
        let mut gradeinfo_iter =
            stmt.query_map(&[&session_id, &contest_id], |row| {
                    (Grade { taskgroup: row.get(0), user: row.get(1), grade: row.get(2), validated: row.get(3) },
                     Group { id: Some(row.get(4)),
                             name: row.get(5),
                             groupcode: row.get(6),
                             tag: row.get(7),
                             admin: session_id,
                             members: Vec::new() },
                     UserInfo { id: row.get(8),
                                username: row.get(9),
                                logincode: row.get(10),
                                firstname: row.get(11),
                                lastname: row.get(12) })
                })
                .unwrap();

        if let Some(t /*Ok((grade, mut group, mut userinfo))*/) = gradeinfo_iter.next() {
            let (grade, mut group, mut userinfo) = t.unwrap();

            let mut grades: Vec<Grade> = vec![Default::default(); n_tasks];
            let mut users: Vec<(UserInfo, Vec<Grade>)> = Vec::new();
            let mut groups: Vec<(Group, Vec<(UserInfo, Vec<Grade>)>)> = Vec::new();

            let index = grade.taskgroup;
            grades[taskindex[&index]] = grade;

            // TODO: does
            // https://stackoverflow.com/questions/29859892/mutating-an-item-inside-of-nested-loops
            // help to spare all these clones?

            for ggu in gradeinfo_iter {
                if let Ok((g, gr, ui)) = ggu {
                    if gr.id != group.id {
                        users.push((userinfo.clone(), grades));
                        grades = vec![Default::default(); n_tasks];

                        groups.push((group.clone(), users));
                        users = Vec::new();
                    } else if ui.id != userinfo.id {
                        users.push((userinfo.clone(), grades));
                        grades = vec![Default::default(); n_tasks];
                    }
                    let index = g.taskgroup;
                    grades[taskindex[&index]] = g;
                }
            }
            users.push((userinfo, grades));
            groups.push((group, users));

            (tasknames.iter().map(|(_, name)| name.clone()).collect(), groups)
        } else {
            (Vec::new(), Vec::new()) // should those be default filled?
        }
    }
    fn get_contest_user_grades(&self, session_token: &str, contest_id: u32) -> Vec<Grade> {
        let mut stmt = self.prepare("SELECT id, name FROM taskgroup WHERE contest = ?1 ORDER BY id ASC").unwrap();
        let tasknames_iter = stmt.query_map(&[&contest_id], |row| {
                                     let x: (u32, String) = (row.get(0), row.get(1));
                                     x
                                 })
                                 .unwrap();

        let tasknames: Vec<(u32, String)> = tasknames_iter.map(|x| x.unwrap()).collect();
        let mut taskindex: ::std::collections::BTreeMap<u32, usize> = ::std::collections::BTreeMap::new();

        let n_tasks = tasknames.len();
        for (index, (i, _)) in tasknames.iter().enumerate() {
            taskindex.insert(*i, index);
        }

        let mut stmt = self.prepare("SELECT grade.taskgroup, grade.user, grade.grade, grade.validated
                                     FROM grade
                                     JOIN taskgroup ON grade.taskgroup = taskgroup.id
                                     JOIN session_user ON session_user.id = grade.user
                                     WHERE session_user.session_token = ?1 AND taskgroup.contest = ?2
                                     ORDER BY taskgroup.id ASC")
                           .unwrap();
        let gradeinfo_iter = stmt.query_map(&[&session_token, &contest_id], |row| Grade { taskgroup: row.get(0),
                                                                                          user: row.get(1),
                                                                                          grade: row.get(2),
                                                                                          validated: row.get(3) })
                                 .unwrap();

        let mut grades: Vec<Grade> = vec![Default::default(); n_tasks];

        for g in gradeinfo_iter {
            let g = g.unwrap();
            let index = g.taskgroup;
            grades[taskindex[&index]] = g;
        }

        grades
    }

    fn get_taskgroup_user_grade(&self, session_token: &str, taskgroup_id: u32) -> Grade {
        let mut stmt = self.prepare("SELECT grade.taskgroup, grade.user, grade.grade, grade.validated
                                     FROM grade
                                     JOIN session_user ON session_user.id = grade.user
                                     WHERE session_user.session_token = ?1 AND grade.taskgroup = ?2")
                           .unwrap();
        let gradeinfo_iter = stmt.query_map(&[&session_token, &taskgroup_id], |row| Grade { taskgroup: row.get(0),
                                                                                            user: row.get(1),
                                                                                            grade: row.get(2),
                                                                                            validated: row.get(3) })
                                 .unwrap();

        let grade = gradeinfo_iter.map(|t| t.unwrap_or_default()).next().unwrap_or_default();
        grade
    }

    fn get_contest_list(&self) -> Vec<Contest> {
        let mut stmt =
            self.prepare("SELECT id, location, filename, name, duration, public, start_date, end_date FROM contest")
                .unwrap();
        let res = stmt.query_map(&[], |row| Contest { id: Some(row.get(0)),
                                                      location: row.get(1),
                                                      filename: row.get(2),
                                                      name: row.get(3),
                                                      duration: row.get(4),
                                                      public: row.get(5),
                                                      start: row.get(6),
                                                      end: row.get(7),
                                                      taskgroups: Vec::new() })
                      .unwrap()
                      .filter_map(|row| row.ok())
                      .collect();
        res
    }

    fn get_contest_by_id(&self, contest_id: u32) -> Contest {
        self.query_row("SELECT location, filename, name, duration, public, start_date, end_date FROM contest WHERE id = ?1", &[&contest_id], |row| {
            Contest {
                id: Some(contest_id),
                location: row.get(0),
                filename: row.get(1),
                name: row.get(2),
                duration: row.get(3),
                public: row.get(4),
                start: row.get(5),
                end: row.get(6),
                taskgroups: Vec::new(),
            }
        }).unwrap()
    }

    fn get_contest_by_id_complete(&self, contest_id: u32) -> Contest {
        let mut stmt = self.prepare("SELECT contest.location, contest.filename, contest.name, contest.duration, contest.public, contest.start_date, contest.end_date, taskgroup.id, taskgroup.name, task.id, task.location, task.stars FROM contest JOIN taskgroup ON contest.id = taskgroup.contest JOIN task ON taskgroup.id = task.taskgroup WHERE contest.id = ?1").unwrap();

        let mut taskgroupcontest_iter =
            stmt.query_map(&[&contest_id], |row| {
                    (Contest { id: Some(contest_id),
                               location: row.get(0),
                               filename: row.get(1),
                               name: row.get(2),
                               duration: row.get(3),
                               public: row.get(4),
                               start: row.get(5),
                               end: row.get(6),
                               taskgroups: Vec::new() },
                     Taskgroup { id: Some(row.get(7)), contest: contest_id, name: row.get(8), tasks: Vec::new() },
                     Task { id: Some(row.get(9)), taskgroup: row.get(7), location: row.get(10), stars: row.get(11) })
                })
                .unwrap();

        let (mut contest, mut taskgroup, task) = taskgroupcontest_iter.next().unwrap().unwrap();
        taskgroup.tasks.push(task);
        for tgc in taskgroupcontest_iter {
            if let Ok((_, tg, t)) = tgc {
                if tg.id != taskgroup.id {
                    contest.taskgroups.push(taskgroup);
                    taskgroup = tg;
                }
                taskgroup.tasks.push(t);
            }
        }
        contest.taskgroups.push(taskgroup);
        contest
    }

    fn get_contest_by_id_partial(&self, contest_id: u32) -> Contest {
        let mut stmt = self.prepare("SELECT contest.location, contest.filename, contest.name, contest.duration, contest.public, contest.start_date, contest.end_date, taskgroup.id, taskgroup.name FROM contest JOIN taskgroup ON contest.id = taskgroup.contest WHERE contest.id = ?1").unwrap();

        let mut taskgroupcontest_iter =
            stmt.query_map(&[&contest_id], |row| {
                    (Contest { id: Some(contest_id),
                               location: row.get(0),
                               filename: row.get(1),
                               name: row.get(2),
                               duration: row.get(3),
                               public: row.get(4),
                               start: row.get(5),
                               end: row.get(6),
                               taskgroups: Vec::new() },
                     Taskgroup { id: Some(row.get(7)), contest: contest_id, name: row.get(8), tasks: Vec::new() })
                })
                .unwrap();

        let (mut contest, taskgroup) = taskgroupcontest_iter.next().unwrap().unwrap();
        contest.taskgroups.push(taskgroup);
        for tgc in taskgroupcontest_iter {
            if let Ok((_, tg)) = tgc {
                contest.taskgroups.push(tg);
            }
        }
        contest
    }

    fn get_participation(&self, session: &str, contest_id: u32) -> Option<Participation> {
        self.query_row("SELECT user, start_date FROM participation JOIN session_user ON session_user.id = user WHERE session_user.session_token = ?1 AND contest = ?2", &[&session, &contest_id], |row| {
            Participation {
                contest: contest_id,
                user: row.get(0),
                start: row.get(1)
            }
        }).ok()
    }
    fn new_participation(&self, session: &str, contest_id: u32) -> Result<Participation, ()> {
        match self.query_row("SELECT user, start_date FROM participation JOIN session_user ON session_user.id = user WHERE session_user.session_token = ?1 AND contest = ?2", &[&session, &contest_id], |_| {}) {
            Ok(()) => Err(()),
            Err(_) => {
                let now = time::get_time();
                self.execute(
                    "INSERT INTO participation (contest, user, start_date)
                     SELECT ?1, id, ?2 FROM session_user WHERE session_token = ?3",
                     &[&contest_id, &now, &session]).unwrap();

                Ok(self.get_participation(session, contest_id).unwrap()) // TODO: This errors if not logged in …
            }
        }
    }
    fn get_task_by_id(&self, task_id: u32) -> Task {
        self.query_row("SELECT location, stars, taskgroup FROM task WHERE id = ?1", &[&task_id], |row| {
                Task { id: Some(task_id), taskgroup: row.get(2), location: row.get(0), stars: row.get(1) }
            })
            .unwrap()
    }
    fn get_task_by_id_complete(&self, task_id: u32) -> (Task, Taskgroup, Contest) {
        self.query_row(
            "SELECT task.location, task.stars, taskgroup.id, taskgroup.name, contest.id, contest.location, contest.filename, contest.name, contest.duration, contest.public, contest.start_date, contest.end_date FROM contest JOIN taskgroup ON taskgroup.contest = contest.id JOIN task ON task.taskgroup = taskgroup.id WHERE task.id = ?1",
            &[&task_id],
            |row| {
                (Task {
                    id: Some(task_id),
                    taskgroup: row.get(2),
                    location: row.get(0),
                    stars: row.get(1),
                }, Taskgroup {
                    id: Some(row.get(2)),
                    contest: row.get(4),
                    name: row.get(3),
                    tasks: Vec::new(),
                }, Contest {
                    id: Some(row.get(4)),
                    location: row.get(5),
                    filename: row.get(6),
                    name: row.get(7),
                    duration: row.get(8),
                    public: row.get(9),
                    start: row.get(10),
                    end: row.get(11),
                    taskgroups: Vec::new(),
                })
            }).unwrap()
    }

    fn get_submission_to_validate(&self, tasklocation: &str, subtask: Option<&str>) -> u32 {
        match subtask {
            Some(st) => self.query_row("SELECT id FROM submission JOIN task ON submission.task = task.id WHERE task.location = ?1  AND subtask_identifier = ?2 AND needs_validation = 1 LIMIT 1", &[&tasklocation, &st], |row| {row.get(0)}).unwrap(),
            None => self.query_row("SELECT id FROM submission JOIN task ON submission.task = task.id WHERE task.location = ?1 AND needs_validation = 1 LIMIT 1", &[&tasklocation], |row| {row.get(0)}).unwrap(),
        }
    }

    fn find_next_submission_to_validate(&self, userid: u32, taskgroupid: u32) {
        let (id, validated) : (u32, bool) = self.query_row("SELECT id, validated FROM submission JOIN task ON submission.task = task.id WHERE task.taskgroup = ?1 AND submission.session_user = ?2 ORDER BY value DESC id DESC LIMIT 1", &[&taskgroupid, &userid], |row| {(row.get(0), row.get(1))}).unwrap();;
        if !validated {
            self.execute("UPDATE submission SET needs_validation = 1 WHERE id = ?1", &[&id]).unwrap();
        }
    }

    fn add_group(&self, group: &mut Group) { group.save(self); }

    fn get_groups(&self, session_id: u32) -> Vec<Group> {
        let mut stmt = self.prepare("SELECT id, name, groupcode, tag FROM usergroup WHERE admin = ?1").unwrap();
        let res = stmt.query_map(&[&session_id], |row| Group { id: Some(row.get(0)),
                                                               name: row.get(1),
                                                               groupcode: row.get(2),
                                                               tag: row.get(3),
                                                               admin: session_id,
                                                               members: Vec::new() })
                      .unwrap()
                      .filter_map(|row| row.ok())
                      .collect();
        res
    }
    fn get_groups_complete(&self, _session_id: u32) -> Vec<Group> {
        unimplemented!();
    }
    fn get_group_complete(&self, group_id: u32) -> Option<Group> {
        let mut group = self.query_row("SELECT name, groupcode, tag, admin FROM usergroup WHERE id  = ?1",
                                       &[&group_id],
                                       |row| Group { id: Some(group_id),
                                                     name: row.get(0),
                                                     groupcode: row.get(1),
                                                     tag: row.get(2),
                                                     admin: row.get(3),
                                                     members: Vec::new() })
                            .unwrap(); // TODO handle error

        let mut stmt = self.prepare("SELECT id, session_token, csrf_token, last_login, last_activity, permanent_login, username, password, logincode, email, email_unconfirmed, email_confirmationcode, firstname, lastname, street, zip, city, nation, grade, is_teacher, oauth_provider, oauth_foreign_id, salt FROM session_user WHERE managed_by = ?1").unwrap();
        let rows = stmt.query_map(&[&group_id], |row| SessionUser { id: row.get(0),
                                                                    session_token: row.get(1),
                                                                    csrf_token: row.get(2),
                                                                    last_login: row.get(3),
                                                                    last_activity: row.get(4),
                                                                    permanent_login: row.get(5),

                                                                    username: row.get(6),
                                                                    password: row.get(7),
                                                                    salt: row.get(22),
                                                                    logincode: row.get(8),
                                                                    email: row.get(9),
                                                                    email_unconfirmed: row.get(10),
                                                                    email_confirmationcode: row.get(11),

                                                                    firstname: row.get(12),
                                                                    lastname: row.get(13),
                                                                    street: row.get(14),
                                                                    zip: row.get(15),
                                                                    city: row.get(16),
                                                                    nation: row.get(17),
                                                                    grade: row.get(18),

                                                                    is_teacher: row.get(19),
                                                                    managed_by: Some(group_id),

                                                                    oauth_provider: row.get(20),
                                                                    oauth_foreign_id: row.get(21) })
                       .unwrap();

        for user in rows {
            group.members.push(user.unwrap());
        }
        Some(group)
    }
}

impl MedalObject<Connection> for Task {
    fn save(&mut self, conn: &Connection) {
        conn.query_row("SELECT id FROM task WHERE taskgroup = ?1 AND location = ?2",
                       &[&self.taskgroup, &self.location],
                       |row| row.get(0))
            .and_then(|id| {
                self.set_id(id);
                Ok(())
            })
            .unwrap_or(()); // Err means no entry yet and is expected result

        let id = match self.get_id() {
            Some(id) => {
                conn.execute(
                             "UPDATE task SET taskgroup = ?1, location = ?2, stars = ?3
                     WHERE id = ?4",
                             &[&self.taskgroup, &self.location, &self.stars, &id],
                )
                    .unwrap();
                id
            }
            None => {
                conn.execute(
                             "INSERT INTO task (taskgroup, location, stars)
                     VALUES (?1, ?2, ?3)",
                             &[&self.taskgroup, &self.location, &self.stars],
                )
                    .unwrap();
                conn.query_row("SELECT last_insert_rowid()", &[], |row| row.get(0)).unwrap()
            }
        };
        self.set_id(id);
    }
}

impl MedalObject<Connection> for Taskgroup {
    fn save(&mut self, conn: &Connection) {
        conn.query_row("SELECT id FROM taskgroup WHERE contest = ?1 AND name = ?2",
                       &[&self.contest, &self.name],
                       |row| row.get(0))
            .and_then(|id| {
                self.set_id(id);
                Ok(())
            })
            .unwrap_or(()); // Err means no entry yet and is expected result

        let id = match self.get_id() {
            Some(id) => {
                conn.execute(
                             "UPDATE taskgroup SET contest = ?1, name = ?2
                     WHERE id = ?3",
                             &[&self.contest, &self.name, &id],
                )
                    .unwrap();
                id
            }
            None => {
                conn.execute(
                             "INSERT INTO taskgroup (contest, name)
                     VALUES (?1, ?2)",
                             &[&self.contest, &self.name],
                )
                    .unwrap();
                conn.query_row("SELECT last_insert_rowid()", &[], |row| row.get(0)).unwrap()
            }
        };
        self.set_id(id);
        for mut task in &mut self.tasks {
            task.taskgroup = id;
            task.save(conn);
        }
    }
}

impl MedalObject<Connection> for Contest {
    fn save(&mut self, conn: &Connection) {
        conn.query_row("SELECT id FROM contest WHERE location = ?1 AND filename = ?2",
                       &[&self.location, &self.filename],
                       |row| row.get(0))
            .and_then(|id| {
                self.set_id(id);
                Ok(())
            })
            .unwrap_or(()); // Err means no entry yet and is expected result

        let id =
            match self.get_id() {
                Some(id) => {
                    conn.execute(
                                 "UPDATE contest SET location = ?1,filename = ?2,
                     name = ?3, duration = ?4, public = ?5, start_date = ?6,
                     end_date = ?7 WHERE id = ?8",
                                 &[
                        &self.location,
                        &self.filename,
                        &self.name,
                        &self.duration,
                        &self.public,
                        &self.start,
                        &self.end,
                        &id,
                    ],
                    )
                        .unwrap();
                    id
                }
                None => {
                    conn.execute(
                    "INSERT INTO contest (location, filename, name, duration, public, start_date, end_date)
                     VALUES (?1, ?2, ?3, ?4, ?5, ?6, ?7)",
                    &[&self.location, &self.filename, &self.name,
                      &self.duration, &self.public, &self.start, &self.end]).unwrap();
                    conn.query_row("SELECT last_insert_rowid()", &[], |row| row.get(0)).unwrap()
                }
            };
        self.set_id(id);
        for mut taskgroup in &mut self.taskgroups {
            taskgroup.contest = id;
            taskgroup.save(conn);
        }
    }
}

impl MedalObject<Connection> for Grade {
    fn save(&mut self, conn: &Connection) {
        conn.execute("INSERT OR REPLACE INTO grade (taskgroup, user, grade, validated) VALUES (?1, ?2, ?3, ?4)",
                     &[&self.taskgroup, &self.user, &self.grade, &self.validated])
            .unwrap();
    }
}

impl MedalObject<Connection> for Participation {
    fn save(&mut self, conn: &Connection) {
        conn.execute("INSERT INTO0 participation (contest, user, start_date) VALUES (?1, ?2, ?3)",
                     &[&self.contest, &self.user, &self.start])
            .unwrap();
    }
}

impl MedalObject<Connection> for Submission {
    fn save(&mut self, conn: &Connection) {
        match self.get_id() {
            Some(_id) => unimplemented!(),
            None => {
                conn.execute("INSERT INTO submission (task, session_user, grade, validated, nonvalidated_grade, subtask_identifier, value, date, needs_validation) VALUES (?1, ?2, ?3, ?4, ?5, ?6, ?7, ?8, ?9)", &[&self.task, &self.session_user, &self.grade, &self.validated, &self.nonvalidated_grade, &self.subtask_identifier, &self.value, &self.date, &self.needs_validation]).unwrap();
                self.set_id(conn.query_row("SELECT last_insert_rowid()", &[], |row| row.get(0)).unwrap());
            }
        }
    }
}

impl MedalObject<Connection> for Group {
    fn save(&mut self, conn: &Connection) {
        match self.get_id() {
            Some(_id) => unimplemented!(),
            None => {
                conn.execute("INSERT INTO usergroup (name, groupcode, tag, admin) VALUES (?1, ?2, ?3, ?4)",
                             &[&self.name, &self.groupcode, &self.tag, &self.admin])
                    .unwrap();
                self.set_id(conn.query_row("SELECT last_insert_rowid()", &[], |row| row.get(0)).unwrap());
            }
        }
    }
}<|MERGE_RESOLUTION|>--- conflicted
+++ resolved
@@ -53,13 +53,7 @@
 
     // fn get_session<T: ToSql>(&self, key: T, keyname: &str) -> Option<SessionUser> {
     fn get_session(&self, key: &str) -> Option<SessionUser> {
-<<<<<<< HEAD
         let res = self.query_row("SELECT id, csrf_token, last_login, last_activity, permanent_login, username, password, logincode, email, email_unconfirmed, email_confirmationcode, firstname, lastname, street, zip, city, nation, grade, is_teacher, managed_by, oauth_provider, oauth_foreign_id, salt FROM session_user WHERE session_token = ?1", &[&key], |row| {
-=======
-        println!("looking for session!");
-        let res = self.query_row("SELECT id, csrf_token, last_login, last_activity, permanent_login, username, password, logincode, email, email_unconfirmed, email_confirmationcode, firstname, lastname, street, zip, city, nation, grade, is_teacher, managed_by, pms_id, pms_school_id, salt FROM session_user WHERE session_token = ?1", &[&key], |row| {
-            println!("found some!");
->>>>>>> f6c6ef0e
             SessionUser {
                 id: row.get(0),
                 session_token: Some(key.to_string()),
@@ -93,14 +87,12 @@
         });
         match res {
             Ok(session) => {
-                println!("is session");
                 let duration = if session.permanent_login { Duration::days(90) } else { Duration::minutes(90) };
                 let now = time::get_time();
                 if let Some(last_activity) = session.last_activity {
                     if now - last_activity < duration {
                         self.execute("UPDATE session_user SET last_activity = ?1 WHERE id = ?2", &[&now, &session.id])
                             .unwrap();
-                        println!("session is online!");
                         Some(session)
                     } else {
                         // Session timed out
@@ -144,8 +136,6 @@
                      &[&session_token, &csrf_token, &now])
             .unwrap();
         let id = self.query_row("SELECT last_insert_rowid()", &[], |row| row.get(0)).unwrap();
-
-        println!("Neue Session!");
 
         SessionUser::minimal(id, session_token.to_owned(), csrf_token)
     }
