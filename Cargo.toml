--- conflicted
+++ resolved
@@ -1,9 +1,5 @@
 [package]
-<<<<<<< HEAD
-version = "1.4.1"
-=======
 version = "1.5.0"
->>>>>>> 9ee574f2
 name = "medal"
 authors = ["Robert Czechowski <czechowski@bwinf.de>", "Daniel Brüning <bruening@bwinf.de>"]
 
