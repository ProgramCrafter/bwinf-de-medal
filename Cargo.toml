--- conflicted
+++ resolved
@@ -1,9 +1,5 @@
 [package]
-<<<<<<< HEAD
-version = "1.14.8"
-=======
 version = "1.15.0"
->>>>>>> 78b37a6b
 name = "medal"
 authors = ["Robert Czechowski <czechowski@bwinf.de>", "Daniel Brüning <bruening@bwinf.de>"]
 
