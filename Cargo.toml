[package]
<<<<<<< HEAD
version = "1.3.2"
=======
version = "1.4.1"
>>>>>>> 9b117c15
name = "medal"
authors = ["Robert Czechowski <czechowski@bwinf.de>", "Daniel Brüning <bruening@bwinf.de>"]

description = "A simple online contest platform"
homepage = "https://jwinf.de"
repository = "https://git.bwinf.de/bwinf/medal"
readme = "README.md"
license = "AGPL-3.0-or-later"
maintenance = { status = "active-developed" }

[features]
default  = ["rusqlite"]
complete = ["rusqlite", "postgres", "webbrowser"]
server   = ["rusqlite", "postgres"]
desktop  = ["rusqlite", "webbrowser"]
watch    = ["handlebars-iron/watch"]
strict   = [] # Treat warnings as a build error
debug    = []

[dependencies]
time = "0.1.40"
iron = "0.5.1"
rand = "0.5.5"
mount ="0.3"
router = "0.5"
params = "0.7"
serde = "1.0"
urlencoded = "0.5"
persistent = "0.3"
staticfile = "0.4"
serde_derive = "1.0"
handlebars-iron = "0.25.1"
iron-sessionstorage = { path = "iron-sessionstorage", version = ">=0.6"}
serde_yaml = "0.8.9"
structopt = "0.2.18"
reqwest = "0.9.19"
linked-hash-map = "0.5.1"
bcrypt = "0.3"
csv = "1.1"

[dependencies.serde_json]
version = "1.0.20"
features = ["preserve_order"]

[dependencies.webbrowser]
version = "0.5.1"
optional = true

[dependencies.rusqlite]
version = "0.14.0"
optional = true

[dependencies.postgres]
version = "0.15"
features = ["with-time"]
optional = true<|MERGE_RESOLUTION|>--- conflicted
+++ resolved
@@ -1,9 +1,5 @@
 [package]
-<<<<<<< HEAD
-version = "1.3.2"
-=======
 version = "1.4.1"
->>>>>>> 9b117c15
 name = "medal"
 authors = ["Robert Czechowski <czechowski@bwinf.de>", "Daniel Brüning <bruening@bwinf.de>"]
 
