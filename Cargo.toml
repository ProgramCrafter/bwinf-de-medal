--- conflicted
+++ resolved
@@ -1,10 +1,6 @@
 [package]
 version = "1.2.0"
 name = "medal"
-<<<<<<< HEAD
-version = "1.1.2"
-=======
->>>>>>> 9403ddae
 authors = ["Robert Czechowski <czechowski@bwinf.de>", "Daniel Brüning <bruening@bwinf.de>"]
 
 description = "A simple online contest platform"
