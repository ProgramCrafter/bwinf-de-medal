--- conflicted
+++ resolved
@@ -1,9 +1,5 @@
 [package]
-<<<<<<< HEAD
-version = "1.11.5"
-=======
 version = "1.12.0"
->>>>>>> bed90f79
 name = "medal"
 authors = ["Robert Czechowski <czechowski@bwinf.de>", "Daniel Brüning <bruening@bwinf.de>"]
 
