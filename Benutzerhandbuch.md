# Handbuch zur Bedienung der JwInf-Plattform "Medal"

Herzlichen Glückwunsch zur Wahl der JwInf-Plattform "Medal". Sie haben sich für
ein erstklassiges und stabiles Produkt entschieden. Bitte lesen Sie das folgende
Handbuch aufmerksam durch, damit Sie noch lange ein angenehmes Nutzererlebnis
mit der Plattform "Medal" haben.

<<<<<<< HEAD
## Bedienung für Schülerinnen und Schüler und andere Teilnehmer

### Einloggen
=======

Bedienung für Teilnehmerinnen und Teilnehmer
-------------------------------------------

### Einloggen
Es gibt drei verschiedene Möglichkeiten sich zur Teilnahme am Jugendwettbewerb Informatik einzuloggen.
>>>>>>> 2889f976

#### Einloggen mit Logincode

Gehe auf <https://jwinf.de/>. Gib den Logincode oben rechts im Feld `Gruppencode oder Logincode` ein. Drücke [Enter] oder klicke auf `Login`.

#### Einloggen mit Gruppencode
<<<<<<< HEAD

Gehe auf <https://jwinf.de/>. Gib den Gruppencode oben rechts im Feld `Gruppencode oder Logincode` ein. Drücke [Enter] oder klicke auf `Login`. Vervollständige nun dein Profil und klicke auf `Speichern`.
=======
Gehe auf https://jwinf.de/. Gib den Gruppencode oben rechts im Feld `Gruppencode oder Logincode` ein. Drücke [Enter] oder klicke auf `Login`. 
Verfolständige nun dein Profil und klicke auf `Speichern`.
>>>>>>> 2889f976

#### Einloggen mit BWINF-Account

Gehe auf <https://jwinf.de/>. Klicke oben rechts auf `BWINF-Login / Lehrer-Login`. Logge dich mit deinen BWINF-Accountdaten ein.

### Am Wettbewerb teilnehmen

[…]

### Das Profil

Das Profil enthält deine persönlichen zum Account gehörenden Daten. Du kannst dort deinen Namen und deine Jahrgangsstufe angeben und deinen Logincode einsehen. Außerdem enthält dein Profil eine Liste aller Wettbewerbe und Trainingsbereiche, an denen du teilgenommen hast.

#### Profil aufrufen

Klicke oben rechts auf `Profil`. Du kannst dein Profil jederzeit anpassen.

#### Wettbewerbsergebnisse einsehen

Gehe auf dein Profil. Unten findest du eine Liste der Wettbewerbe. Wähle den passenden Wettbewerb aus. Du siehst nun dein Ergebnis.

### FAQ

##### Ich habe meinen Logincode nicht aufgeschrieben. Kann ich ihn noch einsehen?

Ja. Gehe dazu auf dein Profil. Dort wird der Logincode angezeigt.

##### Ich habe meinen Logincode nicht aufgeschrieben und mich bereits ausgeloggt. Kann ich mich nochmal mit dem Gruppencode einloggen.

Nein. Beim Einloggen mit dem Gruppencode wird ein neuer Account angelegt. Um deinen Logincode zu erfahren, frage deine Lehrkraft.

## Bedienung für Lehrkräfte und andere Betreuer

### Einloggen

#### Einloggen auf jwinf.de
<<<<<<< HEAD

Gehen Sie auf <https://jwinf.de/>. Klicken Sie oben rechts auf `BWINF-Login / Lehrer-Login`. Loggen Sie sich mit Ihren BWINF-Accountdaten ein.

#### Einloggen über login.bwinf.de (funktioniert zur Zeit noch nicht)

Gehen Sie auf <https://login.bwinf.de/> und loggen Sie sich ein. Wählen Sie oben in der Navigation `Wettbewerbe` und dann `Jugendwettbewerb Informatik` aus. Klicken Sie auf den ersten Link.
=======
Gehen Sie auf https://jwinf.de/. Klicken Sie oben rechts auf `BWINF-Login / Lehrer-Login`. Loggen Sie sich mit Ihren BWINF-Accountdaten ein. Wählen Sie im folgenden Menü Ihre Schule aus, mit der Sie sich für diese Sitzung anmelden möchten.

#### Einloggen über login.bwinf.de (funktioniert zur Zeit noch nicht)
Gehen Sie auf https://login.bwinf.de/ und loggen Sie sich ein. Wählen Sie oben in der Navigation `Wettbewerbe` und dann `Jugendwettbewerb Informatik` aus. Klicken Sie auf den ersten Link. Wählen Sie im folgenden Menü Ihre Schule aus, mit der Sie sich für diese Sitzung anmelden möchten.
>>>>>>> 2889f976

### Gruppenverwaltung
In der Gruppenverwaltung können Sie neue Grzppen anlegen, bestehende Gruppen anpassen und die Wettbewerbsergebnisse einsehen.

#### Gruppenverwaltung aufrufen
Klicken Sie oben rechts auf `Gruppenverwaltung`.

#### Unterschied zwischen Gruppencode und Logincode
Sobald Sie eine Gruppe angelegt haben, erhalten Sie einen Gruppencode. Diesen müssen Sie an die Schülerinnen und Schüler weiter geben. Sobald diese sich mit dem Gruppencode registriert haben, sehen Sie die Angelmeldeten in ihrer Gruppenübersicht.
Wenn sich die Schülerinnen und Schüler mit dem Gruppencode registrieren, müssen sie ihre Daten eingeben und erhalten einen Logincode. Mit diesem Logincode melden sich die Schülerinnen und Schüler für die Teilnahme an den Wettbewerben (Probewettbewerb, 1. Runde, 2. Runde) an.

#### Neue Gruppe erstellen

[…]

#### Neue Gruppe mit fertigen Accounts per CSV-Upload erstellen

[…]

#### Gruppe anzeigen

[…]

#### Mitgliederliste von Gruppe herunterladen

[…]

### Wettbewerbsergebnisse

#### Wettbewerbsergebnisse einsehen

[…]

#### Wettbewerbsergebnisse herunterladen

[…]

### FAQ

##### Ein Schüler hat seinen Logincode nicht aufgeschrieben. Kann ich ihn für ihn einsehen?

Ja. Gehen Sie dazu in die Gruppenverwaltung und lassen Sie sich die entsprechende Gruppe anzeigen. In der Ansicht wird neben jedem Schüler sein Logincode angezeigt.

##### Kann ich den Schülern fertige Zugangsdaten auf Papier ausdrucken?

Ja. Erstellen Sie eine neue Gruppe mit allen Schülern per CSV-Upload (s.o.). Dabei wird für jeden Schüler ein individueller Logincode erstellt.

Wenn Sie sich dann die Mitgliederliste von Gruppe herunterladen, haben Sie eine Datei, die zu jedem Namen den Logincode auflistet. Diese können Sie nach belieben formatieren, ausdrucken und ausschneiden.

## Bedienung für Administratoren

### Einloggen

Gehen Sie auf <https://jwinf.de/>. Klicken Sie oben rechts auf `BWINF-Login / Lehrer-Login`. Loggen Sie sich mit Ihren BWINF-Accountdaten ein.

### Administrationsseite aufrufen

Klicken Sie oben rechts auf `Administration` oder gehen Sie direkt auf <https://jwinf.de/admin>.

Auf der Administrationsseite können Sie nach Benutzern und Gruppen suchen. Dafür stehen die folgenden Sucharten zur Verfügung:

1.  Suche nach Namen des Benutzers
2.  Suche nach Logincode des Benutzers
3.  Suche nach Gruppencode der Gruppe
4.  Suche nach Nutzer-ID des Benutzers
5.  Suche nach PMS-ID des Benutzers

Bei der Suche nach dem Namen des Benutzers lässt sich das Zeichen `%` als Wildcard einsetzen. Um nach allen Namen zu Suchen, die auf "ter" enden, können Sie also `%ter` eingeben. Um nach allen Namen zu suchen, die ein `aus` enthalten, können Sie `%aus%` eingeben. Die Suche nach Namen ist Case-Sensitive, unterscheidet also Groß-und-kleinschreibung.

Um nach eine Gruppe zu suchen, denen Gruppencode Sie nicht kennen, können Sie entweder nach einem Teilnehmer der Gruppe suchen oder nach dem Ersteller der Gruppe. Von dort aus können Sie dann alle Gruppen sehen, die der Nutzer erstellt hat oder die Gruppe in der er Mitglied ist.

Analog können Sie auch nach einem Benutzer suchen, in dem Sie nach einem Schüler des Lehrers suchen oder andersherum nach dem Lehrer des Schülers.

### Teilnahmen zurücksetzen (löschen)

Rufen Sie den entsprechenden Nutzer auf. Vergewissern Sie sich, dass es sich um den richtigen Nutzer handelt, eine gelöschte Teilnahme lässt sich nicht wiederherstellen. Wählen sie die entsprechende Teilnahme aus der Liste der Teilnahmen aus. Löschen Sie dann die Teilnahme indem Sie auf `Teilnahme löschen!` klicken.

### Benutzer löschen

Rufen Sie den entsprechenden Nutzer auf. Vergewissern Sie sich, dass es sich um den richtigen Nutzer handelt, ein gelöschter Nutzer lässt sich nicht wiederherstellen. Löschen Sie alle ggf. vorhandenen Teilnahmen des Nutzers (s. o.) und löschen Sie dann den Nutzer indem Sie auf `Benutzer löschen!` klicken.

### Gruppe löschen
<<<<<<< HEAD

Rufen Sie die entsprechende Gruppe auf. Vergewissern Sie sich, dass es sich um die richtigen Gruppe handelt, eine gelöschte Gruppe lässt sich nicht wiederherstellen. Löschen Sie alle ggf. vorhandenen Mitglieder der Gruppe (s. o.) und löschen Sie dann die Gruppe indem Sie auf `Gruppe löschen!` klicken.
=======
Rufen Sie die entsprechende Gruppe auf. Vergewissern Sie sich, dass es sich um die richtigen Gruppe handelt, eine gelöschte Gruppe lässt sich nicht wiederherstellen. Löschen Sie alle ggf. vorhandenen Mitglieder der Gruppe (s. o.) und löschen Sie dann die Gruppe indem Sie auf `Gruppe löschen!` klicken.

### Wettbewerbsergebnisse herunterladen
Gehen Sie auf http://jwinf.de/admin/contest/. (Alternativ die Administrationsseite aufrufen (s.o.) und ganz unten auf `Wettbewerbsübersicht` klicken.)

Mit klick auf den entsprechenden Wettbewerb werden die Ergebnisse des Wettbewerbs zusammengestellt und heruntergeladen.

Achtung: Die Zusammenstellung der Ergebnisse nimmt viel Rechenleistung in Anspruch. Dies sollte nicht während eines laufenden Wettbewerbs und auf keinen Fall in Stoßzeiten durchgeführt werden, da das sonst zu schweren Erreichbarkeitsproblemen bei den Teilnehmern führen kann.

### Teilnahmezahlen ansehen
Unter https://jwinf.de/admin/dbstatus können jederzeit die Teilnahmezahlen aller Wettbewerbe abgerufen werden.

Achtung: Die Zusammenstellung der Teilnahmezahlen nimmt etwas Rechenleistung in Anspruch. Diese Seite sollte nicht sehr oft hintereinander aufgerufen werden, da das sonst zu Erreichbarkeitsproblemen bei den Teilnehmern führen kann.
>>>>>>> 2889f976
<|MERGE_RESOLUTION|>--- conflicted
+++ resolved
@@ -5,31 +5,20 @@
 Handbuch aufmerksam durch, damit Sie noch lange ein angenehmes Nutzererlebnis
 mit der Plattform "Medal" haben.
 
-<<<<<<< HEAD
-## Bedienung für Schülerinnen und Schüler und andere Teilnehmer
-
-### Einloggen
-=======
 
 Bedienung für Teilnehmerinnen und Teilnehmer
 -------------------------------------------
 
 ### Einloggen
 Es gibt drei verschiedene Möglichkeiten sich zur Teilnahme am Jugendwettbewerb Informatik einzuloggen.
->>>>>>> 2889f976
 
 #### Einloggen mit Logincode
 
 Gehe auf <https://jwinf.de/>. Gib den Logincode oben rechts im Feld `Gruppencode oder Logincode` ein. Drücke [Enter] oder klicke auf `Login`.
 
 #### Einloggen mit Gruppencode
-<<<<<<< HEAD
 
 Gehe auf <https://jwinf.de/>. Gib den Gruppencode oben rechts im Feld `Gruppencode oder Logincode` ein. Drücke [Enter] oder klicke auf `Login`. Vervollständige nun dein Profil und klicke auf `Speichern`.
-=======
-Gehe auf https://jwinf.de/. Gib den Gruppencode oben rechts im Feld `Gruppencode oder Logincode` ein. Drücke [Enter] oder klicke auf `Login`. 
-Verfolständige nun dein Profil und klicke auf `Speichern`.
->>>>>>> 2889f976
 
 #### Einloggen mit BWINF-Account
 
@@ -66,19 +55,10 @@
 ### Einloggen
 
 #### Einloggen auf jwinf.de
-<<<<<<< HEAD
-
-Gehen Sie auf <https://jwinf.de/>. Klicken Sie oben rechts auf `BWINF-Login / Lehrer-Login`. Loggen Sie sich mit Ihren BWINF-Accountdaten ein.
-
-#### Einloggen über login.bwinf.de (funktioniert zur Zeit noch nicht)
-
-Gehen Sie auf <https://login.bwinf.de/> und loggen Sie sich ein. Wählen Sie oben in der Navigation `Wettbewerbe` und dann `Jugendwettbewerb Informatik` aus. Klicken Sie auf den ersten Link.
-=======
 Gehen Sie auf https://jwinf.de/. Klicken Sie oben rechts auf `BWINF-Login / Lehrer-Login`. Loggen Sie sich mit Ihren BWINF-Accountdaten ein. Wählen Sie im folgenden Menü Ihre Schule aus, mit der Sie sich für diese Sitzung anmelden möchten.
 
 #### Einloggen über login.bwinf.de (funktioniert zur Zeit noch nicht)
 Gehen Sie auf https://login.bwinf.de/ und loggen Sie sich ein. Wählen Sie oben in der Navigation `Wettbewerbe` und dann `Jugendwettbewerb Informatik` aus. Klicken Sie auf den ersten Link. Wählen Sie im folgenden Menü Ihre Schule aus, mit der Sie sich für diese Sitzung anmelden möchten.
->>>>>>> 2889f976
 
 ### Gruppenverwaltung
 In der Gruppenverwaltung können Sie neue Grzppen anlegen, bestehende Gruppen anpassen und die Wettbewerbsergebnisse einsehen.
@@ -161,10 +141,7 @@
 Rufen Sie den entsprechenden Nutzer auf. Vergewissern Sie sich, dass es sich um den richtigen Nutzer handelt, ein gelöschter Nutzer lässt sich nicht wiederherstellen. Löschen Sie alle ggf. vorhandenen Teilnahmen des Nutzers (s. o.) und löschen Sie dann den Nutzer indem Sie auf `Benutzer löschen!` klicken.
 
 ### Gruppe löschen
-<<<<<<< HEAD
 
-Rufen Sie die entsprechende Gruppe auf. Vergewissern Sie sich, dass es sich um die richtigen Gruppe handelt, eine gelöschte Gruppe lässt sich nicht wiederherstellen. Löschen Sie alle ggf. vorhandenen Mitglieder der Gruppe (s. o.) und löschen Sie dann die Gruppe indem Sie auf `Gruppe löschen!` klicken.
-=======
 Rufen Sie die entsprechende Gruppe auf. Vergewissern Sie sich, dass es sich um die richtigen Gruppe handelt, eine gelöschte Gruppe lässt sich nicht wiederherstellen. Löschen Sie alle ggf. vorhandenen Mitglieder der Gruppe (s. o.) und löschen Sie dann die Gruppe indem Sie auf `Gruppe löschen!` klicken.
 
 ### Wettbewerbsergebnisse herunterladen
@@ -177,5 +154,4 @@
 ### Teilnahmezahlen ansehen
 Unter https://jwinf.de/admin/dbstatus können jederzeit die Teilnahmezahlen aller Wettbewerbe abgerufen werden.
 
-Achtung: Die Zusammenstellung der Teilnahmezahlen nimmt etwas Rechenleistung in Anspruch. Diese Seite sollte nicht sehr oft hintereinander aufgerufen werden, da das sonst zu Erreichbarkeitsproblemen bei den Teilnehmern führen kann.
->>>>>>> 2889f976
+Achtung: Die Zusammenstellung der Teilnahmezahlen nimmt etwas Rechenleistung in Anspruch. Diese Seite sollte nicht sehr oft hintereinander aufgerufen werden, da das sonst zu Erreichbarkeitsproblemen bei den Teilnehmern führen kann.